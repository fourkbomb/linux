VERSION = 4
PATCHLEVEL = 14
SUBLEVEL = 0
<<<<<<< HEAD
EXTRAVERSION = -rc3
=======
EXTRAVERSION = -rc4
>>>>>>> 287b8e11
NAME = Fearless Coyote

# *DOCUMENTATION*
# To see a list of typical targets execute "make help"
# More info can be located in ./README
# Comments in this file are targeted only to the developer, do not
# expect to learn how to build the kernel reading this file.

# o Do not use make's built-in rules and variables
#   (this increases performance and avoids hard-to-debug behaviour);
# o Look for make include files relative to root of kernel src
MAKEFLAGS += -rR --include-dir=$(CURDIR)

# Avoid funny character set dependencies
unexport LC_ALL
LC_COLLATE=C
LC_NUMERIC=C
export LC_COLLATE LC_NUMERIC

# Avoid interference with shell env settings
unexport GREP_OPTIONS

# We are using a recursive build, so we need to do a little thinking
# to get the ordering right.
#
# Most importantly: sub-Makefiles should only ever modify files in
# their own directory. If in some directory we have a dependency on
# a file in another dir (which doesn't happen often, but it's often
# unavoidable when linking the built-in.o targets which finally
# turn into vmlinux), we will call a sub make in that other dir, and
# after that we are sure that everything which is in that other dir
# is now up to date.
#
# The only cases where we need to modify files which have global
# effects are thus separated out and done before the recursive
# descending is started. They are now explicitly listed as the
# prepare rule.

# Beautify output
# ---------------------------------------------------------------------------
#
# Normally, we echo the whole command before executing it. By making
# that echo $($(quiet)$(cmd)), we now have the possibility to set
# $(quiet) to choose other forms of output instead, e.g.
#
#         quiet_cmd_cc_o_c = Compiling $(RELDIR)/$@
#         cmd_cc_o_c       = $(CC) $(c_flags) -c -o $@ $<
#
# If $(quiet) is empty, the whole command will be printed.
# If it is set to "quiet_", only the short version will be printed.
# If it is set to "silent_", nothing will be printed at all, since
# the variable $(silent_cmd_cc_o_c) doesn't exist.
#
# A simple variant is to prefix commands with $(Q) - that's useful
# for commands that shall be hidden in non-verbose mode.
#
#	$(Q)ln $@ :<
#
# If KBUILD_VERBOSE equals 0 then the above command will be hidden.
# If KBUILD_VERBOSE equals 1 then the above command is displayed.
#
# To put more focus on warnings, be less verbose as default
# Use 'make V=1' to see the full commands

ifeq ("$(origin V)", "command line")
  KBUILD_VERBOSE = $(V)
endif
ifndef KBUILD_VERBOSE
  KBUILD_VERBOSE = 0
endif

ifeq ($(KBUILD_VERBOSE),1)
  quiet =
  Q =
else
  quiet=quiet_
  Q = @
endif

# If the user is running make -s (silent mode), suppress echoing of
# commands

ifneq ($(findstring s,$(filter-out --%,$(MAKEFLAGS))),)
  quiet=silent_
  tools_silent=s
endif

export quiet Q KBUILD_VERBOSE

# kbuild supports saving output files in a separate directory.
# To locate output files in a separate directory two syntaxes are supported.
# In both cases the working directory must be the root of the kernel src.
# 1) O=
# Use "make O=dir/to/store/output/files/"
#
# 2) Set KBUILD_OUTPUT
# Set the environment variable KBUILD_OUTPUT to point to the directory
# where the output files shall be placed.
# export KBUILD_OUTPUT=dir/to/store/output/files/
# make
#
# The O= assignment takes precedence over the KBUILD_OUTPUT environment
# variable.

# KBUILD_SRC is not intended to be used by the regular user (for now),
# it is set on invocation of make with KBUILD_OUTPUT or O= specified.
ifeq ($(KBUILD_SRC),)

# OK, Make called in directory where kernel src resides
# Do we want to locate output files in a separate directory?
ifeq ("$(origin O)", "command line")
  KBUILD_OUTPUT := $(O)
endif

# That's our default target when none is given on the command line
PHONY := _all
_all:

# Cancel implicit rules on top Makefile
$(CURDIR)/Makefile Makefile: ;

ifneq ($(words $(subst :, ,$(CURDIR))), 1)
  $(error main directory cannot contain spaces nor colons)
endif

ifneq ($(KBUILD_OUTPUT),)
# check that the output directory actually exists
saved-output := $(KBUILD_OUTPUT)
$(shell [ -d $(KBUILD_OUTPUT) ] || mkdir -p $(KBUILD_OUTPUT))
KBUILD_OUTPUT := $(realpath $(KBUILD_OUTPUT))
$(if $(KBUILD_OUTPUT),, \
     $(error failed to create output directory "$(saved-output)"))

PHONY += $(MAKECMDGOALS) sub-make

$(filter-out _all sub-make $(CURDIR)/Makefile, $(MAKECMDGOALS)) _all: sub-make
	@:

# Invoke a second make in the output directory, passing relevant variables
sub-make:
	$(Q)$(MAKE) -C $(KBUILD_OUTPUT) KBUILD_SRC=$(CURDIR) \
	-f $(CURDIR)/Makefile $(filter-out _all sub-make,$(MAKECMDGOALS))

# Leave processing to above invocation of make
skip-makefile := 1
endif # ifneq ($(KBUILD_OUTPUT),)
endif # ifeq ($(KBUILD_SRC),)

# We process the rest of the Makefile if this is the final invocation of make
ifeq ($(skip-makefile),)

# Do not print "Entering directory ...",
# but we want to display it when entering to the output directory
# so that IDEs/editors are able to understand relative filenames.
MAKEFLAGS += --no-print-directory

# Call a source code checker (by default, "sparse") as part of the
# C compilation.
#
# Use 'make C=1' to enable checking of only re-compiled files.
# Use 'make C=2' to enable checking of *all* source files, regardless
# of whether they are re-compiled or not.
#
# See the file "Documentation/dev-tools/sparse.rst" for more details,
# including where to get the "sparse" utility.

ifeq ("$(origin C)", "command line")
  KBUILD_CHECKSRC = $(C)
endif
ifndef KBUILD_CHECKSRC
  KBUILD_CHECKSRC = 0
endif

# Use make M=dir to specify directory of external module to build
# Old syntax make ... SUBDIRS=$PWD is still supported
# Setting the environment variable KBUILD_EXTMOD take precedence
ifdef SUBDIRS
  KBUILD_EXTMOD ?= $(SUBDIRS)
endif

ifeq ("$(origin M)", "command line")
  KBUILD_EXTMOD := $(M)
endif

# If building an external module we do not care about the all: rule
# but instead _all depend on modules
PHONY += all
ifeq ($(KBUILD_EXTMOD),)
_all: all
else
_all: modules
endif

ifeq ($(KBUILD_SRC),)
        # building in the source tree
        srctree := .
else
        ifeq ($(KBUILD_SRC)/,$(dir $(CURDIR)))
                # building in a subdirectory of the source tree
                srctree := ..
        else
                srctree := $(KBUILD_SRC)
        endif
endif
objtree		:= .
src		:= $(srctree)
obj		:= $(objtree)

VPATH		:= $(srctree)$(if $(KBUILD_EXTMOD),:$(KBUILD_EXTMOD))

export srctree objtree VPATH

# SUBARCH tells the usermode build what the underlying arch is.  That is set
# first, and if a usermode build is happening, the "ARCH=um" on the command
# line overrides the setting of ARCH below.  If a native build is happening,
# then ARCH is assigned, getting whatever value it gets normally, and
# SUBARCH is subsequently ignored.

SUBARCH := $(shell uname -m | sed -e s/i.86/x86/ -e s/x86_64/x86/ \
				  -e s/sun4u/sparc64/ \
				  -e s/arm.*/arm/ -e s/sa110/arm/ \
				  -e s/s390x/s390/ -e s/parisc64/parisc/ \
				  -e s/ppc.*/powerpc/ -e s/mips.*/mips/ \
				  -e s/sh[234].*/sh/ -e s/aarch64.*/arm64/ )

# Cross compiling and selecting different set of gcc/bin-utils
# ---------------------------------------------------------------------------
#
# When performing cross compilation for other architectures ARCH shall be set
# to the target architecture. (See arch/* for the possibilities).
# ARCH can be set during invocation of make:
# make ARCH=ia64
# Another way is to have ARCH set in the environment.
# The default ARCH is the host where make is executed.

# CROSS_COMPILE specify the prefix used for all executables used
# during compilation. Only gcc and related bin-utils executables
# are prefixed with $(CROSS_COMPILE).
# CROSS_COMPILE can be set on the command line
# make CROSS_COMPILE=ia64-linux-
# Alternatively CROSS_COMPILE can be set in the environment.
# A third alternative is to store a setting in .config so that plain
# "make" in the configured kernel build directory always uses that.
# Default value for CROSS_COMPILE is not to prefix executables
# Note: Some architectures assign CROSS_COMPILE in their arch/*/Makefile
ARCH		?= $(SUBARCH)
CROSS_COMPILE	?= $(CONFIG_CROSS_COMPILE:"%"=%)

# Architecture as present in compile.h
UTS_MACHINE 	:= $(ARCH)
SRCARCH 	:= $(ARCH)

# Additional ARCH settings for x86
ifeq ($(ARCH),i386)
        SRCARCH := x86
endif
ifeq ($(ARCH),x86_64)
        SRCARCH := x86
endif

# Additional ARCH settings for sparc
ifeq ($(ARCH),sparc32)
       SRCARCH := sparc
endif
ifeq ($(ARCH),sparc64)
       SRCARCH := sparc
endif

# Additional ARCH settings for sh
ifeq ($(ARCH),sh64)
       SRCARCH := sh
endif

# Additional ARCH settings for tile
ifeq ($(ARCH),tilepro)
       SRCARCH := tile
endif
ifeq ($(ARCH),tilegx)
       SRCARCH := tile
endif

# Where to locate arch specific headers
hdr-arch  := $(SRCARCH)

KCONFIG_CONFIG	?= .config
export KCONFIG_CONFIG

# SHELL used by kbuild
CONFIG_SHELL := $(shell if [ -x "$$BASH" ]; then echo $$BASH; \
	  else if [ -x /bin/bash ]; then echo /bin/bash; \
	  else echo sh; fi ; fi)

HOST_LFS_CFLAGS := $(shell getconf LFS_CFLAGS)
HOST_LFS_LDFLAGS := $(shell getconf LFS_LDFLAGS)
HOST_LFS_LIBS := $(shell getconf LFS_LIBS)

HOSTCC       = gcc
HOSTCXX      = g++
HOSTCFLAGS   := -Wall -Wmissing-prototypes -Wstrict-prototypes -O2 \
		-fomit-frame-pointer -std=gnu89 $(HOST_LFS_CFLAGS)
HOSTCXXFLAGS := -O2 $(HOST_LFS_CFLAGS)
HOSTLDFLAGS  := $(HOST_LFS_LDFLAGS)
HOST_LOADLIBES := $(HOST_LFS_LIBS)

ifeq ($(shell $(HOSTCC) -v 2>&1 | grep -c "clang version"), 1)
HOSTCFLAGS  += -Wno-unused-value -Wno-unused-parameter \
		-Wno-missing-field-initializers -fno-delete-null-pointer-checks
endif

# Decide whether to build built-in, modular, or both.
# Normally, just do built-in.

KBUILD_MODULES :=
KBUILD_BUILTIN := 1

# If we have only "make modules", don't compile built-in objects.
# When we're building modules with modversions, we need to consider
# the built-in objects during the descend as well, in order to
# make sure the checksums are up to date before we record them.

ifeq ($(MAKECMDGOALS),modules)
  KBUILD_BUILTIN := $(if $(CONFIG_MODVERSIONS),1)
endif

# If we have "make <whatever> modules", compile modules
# in addition to whatever we do anyway.
# Just "make" or "make all" shall build modules as well

ifneq ($(filter all _all modules,$(MAKECMDGOALS)),)
  KBUILD_MODULES := 1
endif

ifeq ($(MAKECMDGOALS),)
  KBUILD_MODULES := 1
endif

export KBUILD_MODULES KBUILD_BUILTIN
export KBUILD_CHECKSRC KBUILD_SRC KBUILD_EXTMOD

# We need some generic definitions (do not try to remake the file).
scripts/Kbuild.include: ;
include scripts/Kbuild.include

# Make variables (CC, etc...)
AS		= $(CROSS_COMPILE)as
LD		= $(CROSS_COMPILE)ld
CC		= $(CROSS_COMPILE)gcc
CPP		= $(CC) -E
AR		= $(CROSS_COMPILE)ar
NM		= $(CROSS_COMPILE)nm
STRIP		= $(CROSS_COMPILE)strip
OBJCOPY		= $(CROSS_COMPILE)objcopy
OBJDUMP		= $(CROSS_COMPILE)objdump
AWK		= awk
GENKSYMS	= scripts/genksyms/genksyms
INSTALLKERNEL  := installkernel
DEPMOD		= /sbin/depmod
PERL		= perl
PYTHON		= python
CHECK		= sparse

CHECKFLAGS     := -D__linux__ -Dlinux -D__STDC__ -Dunix -D__unix__ \
		  -Wbitwise -Wno-return-void $(CF)
NOSTDINC_FLAGS  =
CFLAGS_MODULE   =
AFLAGS_MODULE   =
LDFLAGS_MODULE  =
CFLAGS_KERNEL	=
AFLAGS_KERNEL	=
LDFLAGS_vmlinux =
CFLAGS_GCOV	:= -fprofile-arcs -ftest-coverage -fno-tree-loop-im $(call cc-disable-warning,maybe-uninitialized,)
CFLAGS_KCOV	:= $(call cc-option,-fsanitize-coverage=trace-pc,)


# Use USERINCLUDE when you must reference the UAPI directories only.
USERINCLUDE    := \
		-I$(srctree)/arch/$(hdr-arch)/include/uapi \
		-I$(objtree)/arch/$(hdr-arch)/include/generated/uapi \
		-I$(srctree)/include/uapi \
		-I$(objtree)/include/generated/uapi \
                -include $(srctree)/include/linux/kconfig.h

# Use LINUXINCLUDE when you must reference the include/ directory.
# Needed to be compatible with the O= option
LINUXINCLUDE    := \
		-I$(srctree)/arch/$(hdr-arch)/include \
		-I$(objtree)/arch/$(hdr-arch)/include/generated \
		$(if $(KBUILD_SRC), -I$(srctree)/include) \
		-I$(objtree)/include \
		$(USERINCLUDE)

KBUILD_CPPFLAGS := -D__KERNEL__

KBUILD_CFLAGS   := -Wall -Wundef -Wstrict-prototypes -Wno-trigraphs \
		   -fno-strict-aliasing -fno-common -fshort-wchar \
		   -Werror-implicit-function-declaration \
		   -Wno-format-security \
		   -std=gnu89 $(call cc-option,-fno-PIE)


KBUILD_AFLAGS_KERNEL :=
KBUILD_CFLAGS_KERNEL :=
KBUILD_AFLAGS   := -D__ASSEMBLY__ $(call cc-option,-fno-PIE)
KBUILD_AFLAGS_MODULE  := -DMODULE
KBUILD_CFLAGS_MODULE  := -DMODULE
KBUILD_LDFLAGS_MODULE := -T $(srctree)/scripts/module-common.lds

# Read KERNELRELEASE from include/config/kernel.release (if it exists)
KERNELRELEASE = $(shell cat include/config/kernel.release 2> /dev/null)
KERNELVERSION = $(VERSION)$(if $(PATCHLEVEL),.$(PATCHLEVEL)$(if $(SUBLEVEL),.$(SUBLEVEL)))$(EXTRAVERSION)

export VERSION PATCHLEVEL SUBLEVEL KERNELRELEASE KERNELVERSION
export ARCH SRCARCH CONFIG_SHELL HOSTCC HOSTCFLAGS CROSS_COMPILE AS LD CC
export CPP AR NM STRIP OBJCOPY OBJDUMP HOSTLDFLAGS HOST_LOADLIBES
export MAKE AWK GENKSYMS INSTALLKERNEL PERL PYTHON UTS_MACHINE
export HOSTCXX HOSTCXXFLAGS LDFLAGS_MODULE CHECK CHECKFLAGS

export KBUILD_CPPFLAGS NOSTDINC_FLAGS LINUXINCLUDE OBJCOPYFLAGS LDFLAGS
export KBUILD_CFLAGS CFLAGS_KERNEL CFLAGS_MODULE CFLAGS_GCOV CFLAGS_KCOV CFLAGS_KASAN CFLAGS_UBSAN
export KBUILD_AFLAGS AFLAGS_KERNEL AFLAGS_MODULE
export KBUILD_AFLAGS_MODULE KBUILD_CFLAGS_MODULE KBUILD_LDFLAGS_MODULE
export KBUILD_AFLAGS_KERNEL KBUILD_CFLAGS_KERNEL
export KBUILD_ARFLAGS

# When compiling out-of-tree modules, put MODVERDIR in the module
# tree rather than in the kernel tree. The kernel tree might
# even be read-only.
export MODVERDIR := $(if $(KBUILD_EXTMOD),$(firstword $(KBUILD_EXTMOD))/).tmp_versions

# Files to ignore in find ... statements

export RCS_FIND_IGNORE := \( -name SCCS -o -name BitKeeper -o -name .svn -o    \
			  -name CVS -o -name .pc -o -name .hg -o -name .git \) \
			  -prune -o
export RCS_TAR_IGNORE := --exclude SCCS --exclude BitKeeper --exclude .svn \
			 --exclude CVS --exclude .pc --exclude .hg --exclude .git

# ===========================================================================
# Rules shared between *config targets and build targets

# Basic helpers built in scripts/basic/
PHONY += scripts_basic
scripts_basic:
	$(Q)$(MAKE) $(build)=scripts/basic
	$(Q)rm -f .tmp_quiet_recordmcount

# To avoid any implicit rule to kick in, define an empty command.
scripts/basic/%: scripts_basic ;

PHONY += outputmakefile
# outputmakefile generates a Makefile in the output directory, if using a
# separate output directory. This allows convenient use of make in the
# output directory.
outputmakefile:
ifneq ($(KBUILD_SRC),)
	$(Q)ln -fsn $(srctree) source
	$(Q)$(CONFIG_SHELL) $(srctree)/scripts/mkmakefile \
	    $(srctree) $(objtree) $(VERSION) $(PATCHLEVEL)
endif

# Support for using generic headers in asm-generic
PHONY += asm-generic uapi-asm-generic
asm-generic: uapi-asm-generic
	$(Q)$(MAKE) -f $(srctree)/scripts/Makefile.asm-generic \
	            src=asm obj=arch/$(SRCARCH)/include/generated/asm
uapi-asm-generic:
	$(Q)$(MAKE) -f $(srctree)/scripts/Makefile.asm-generic \
	            src=uapi/asm obj=arch/$(SRCARCH)/include/generated/uapi/asm

# To make sure we do not include .config for any of the *config targets
# catch them early, and hand them over to scripts/kconfig/Makefile
# It is allowed to specify more targets when calling make, including
# mixing *config targets and build targets.
# For example 'make oldconfig all'.
# Detect when mixed targets is specified, and make a second invocation
# of make so .config is not included in this case either (for *config).

version_h := include/generated/uapi/linux/version.h
old_version_h := include/linux/version.h

no-dot-config-targets := clean mrproper distclean \
			 cscope gtags TAGS tags help% %docs check% coccicheck \
			 $(version_h) headers_% archheaders archscripts \
			 kernelversion %src-pkg

config-targets := 0
mixed-targets  := 0
dot-config     := 1

ifneq ($(filter $(no-dot-config-targets), $(MAKECMDGOALS)),)
	ifeq ($(filter-out $(no-dot-config-targets), $(MAKECMDGOALS)),)
		dot-config := 0
	endif
endif

ifeq ($(KBUILD_EXTMOD),)
        ifneq ($(filter config %config,$(MAKECMDGOALS)),)
                config-targets := 1
                ifneq ($(words $(MAKECMDGOALS)),1)
                        mixed-targets := 1
                endif
        endif
endif
# install and modules_install need also be processed one by one
ifneq ($(filter install,$(MAKECMDGOALS)),)
        ifneq ($(filter modules_install,$(MAKECMDGOALS)),)
	        mixed-targets := 1
        endif
endif

ifeq ($(mixed-targets),1)
# ===========================================================================
# We're called with mixed targets (*config and build targets).
# Handle them one by one.

PHONY += $(MAKECMDGOALS) __build_one_by_one

$(filter-out __build_one_by_one, $(MAKECMDGOALS)): __build_one_by_one
	@:

__build_one_by_one:
	$(Q)set -e; \
	for i in $(MAKECMDGOALS); do \
		$(MAKE) -f $(srctree)/Makefile $$i; \
	done

else
ifeq ($(config-targets),1)
# ===========================================================================
# *config targets only - make sure prerequisites are updated, and descend
# in scripts/kconfig to make the *config target

# Read arch specific Makefile to set KBUILD_DEFCONFIG as needed.
# KBUILD_DEFCONFIG may point out an alternative default configuration
# used for 'make defconfig'
include arch/$(SRCARCH)/Makefile
export KBUILD_DEFCONFIG KBUILD_KCONFIG

config: scripts_basic outputmakefile FORCE
	$(Q)$(MAKE) $(build)=scripts/kconfig $@

%config: scripts_basic outputmakefile FORCE
	$(Q)$(MAKE) $(build)=scripts/kconfig $@

else
# ===========================================================================
# Build targets only - this includes vmlinux, arch specific targets, clean
# targets and others. In general all targets except *config targets.

ifeq ($(KBUILD_EXTMOD),)
# Additional helpers built in scripts/
# Carefully list dependencies so we do not try to build scripts twice
# in parallel
PHONY += scripts
scripts: scripts_basic include/config/auto.conf include/config/tristate.conf \
	 asm-generic gcc-plugins
	$(Q)$(MAKE) $(build)=$(@)

# Objects we will link into vmlinux / subdirs we need to visit
init-y		:= init/
drivers-y	:= drivers/ sound/ firmware/
net-y		:= net/
libs-y		:= lib/
core-y		:= usr/
virt-y		:= virt/
endif # KBUILD_EXTMOD

ifeq ($(dot-config),1)
# Read in config
-include include/config/auto.conf

ifeq ($(KBUILD_EXTMOD),)
# Read in dependencies to all Kconfig* files, make sure to run
# oldconfig if changes are detected.
-include include/config/auto.conf.cmd

# To avoid any implicit rule to kick in, define an empty command
$(KCONFIG_CONFIG) include/config/auto.conf.cmd: ;

# If .config is newer than include/config/auto.conf, someone tinkered
# with it and forgot to run make oldconfig.
# if auto.conf.cmd is missing then we are probably in a cleaned tree so
# we execute the config step to be sure to catch updated Kconfig files
include/config/%.conf: $(KCONFIG_CONFIG) include/config/auto.conf.cmd
	$(Q)$(MAKE) -f $(srctree)/Makefile silentoldconfig
else
# external modules needs include/generated/autoconf.h and include/config/auto.conf
# but do not care if they are up-to-date. Use auto.conf to trigger the test
PHONY += include/config/auto.conf

include/config/auto.conf:
	$(Q)test -e include/generated/autoconf.h -a -e $@ || (		\
	echo >&2;							\
	echo >&2 "  ERROR: Kernel configuration is invalid.";		\
	echo >&2 "         include/generated/autoconf.h or $@ are missing.";\
	echo >&2 "         Run 'make oldconfig && make prepare' on kernel src to fix it.";	\
	echo >&2 ;							\
	/bin/false)

endif # KBUILD_EXTMOD

else
# Dummy target needed, because used as prerequisite
include/config/auto.conf: ;
endif # $(dot-config)

# For the kernel to actually contain only the needed exported symbols,
# we have to build modules as well to determine what those symbols are.
# (this can be evaluated only once include/config/auto.conf has been included)
ifdef CONFIG_TRIM_UNUSED_KSYMS
  KBUILD_MODULES := 1
endif

# The all: target is the default when no target is given on the
# command line.
# This allow a user to issue only 'make' to build a kernel including modules
# Defaults to vmlinux, but the arch makefile usually adds further targets
all: vmlinux

# The arch Makefile can set ARCH_{CPP,A,C}FLAGS to override the default
# values of the respective KBUILD_* variables
ARCH_CPPFLAGS :=
ARCH_AFLAGS :=
ARCH_CFLAGS :=
include arch/$(SRCARCH)/Makefile

KBUILD_CFLAGS	+= $(call cc-option,-fno-delete-null-pointer-checks,)
KBUILD_CFLAGS	+= $(call cc-disable-warning,frame-address,)
KBUILD_CFLAGS	+= $(call cc-disable-warning, format-truncation)
KBUILD_CFLAGS	+= $(call cc-disable-warning, format-overflow)
KBUILD_CFLAGS	+= $(call cc-disable-warning, int-in-bool-context)

ifdef CONFIG_CC_OPTIMIZE_FOR_SIZE
KBUILD_CFLAGS	+= $(call cc-option,-Oz,-Os)
KBUILD_CFLAGS	+= $(call cc-disable-warning,maybe-uninitialized,)
else
ifdef CONFIG_PROFILE_ALL_BRANCHES
KBUILD_CFLAGS	+= -O2 $(call cc-disable-warning,maybe-uninitialized,)
else
KBUILD_CFLAGS   += -O2
endif
endif

KBUILD_CFLAGS += $(call cc-ifversion, -lt, 0409, \
			$(call cc-disable-warning,maybe-uninitialized,))

# Tell gcc to never replace conditional load with a non-conditional one
KBUILD_CFLAGS	+= $(call cc-option,--param=allow-store-data-races=0)

# check for 'asm goto'
ifeq ($(shell $(CONFIG_SHELL) $(srctree)/scripts/gcc-goto.sh $(CC) $(KBUILD_CFLAGS)), y)
	KBUILD_CFLAGS += -DCC_HAVE_ASM_GOTO
	KBUILD_AFLAGS += -DCC_HAVE_ASM_GOTO
endif

include scripts/Makefile.gcc-plugins

ifdef CONFIG_READABLE_ASM
# Disable optimizations that make assembler listings hard to read.
# reorder blocks reorders the control in the function
# ipa clone creates specialized cloned functions
# partial inlining inlines only parts of functions
KBUILD_CFLAGS += $(call cc-option,-fno-reorder-blocks,) \
                 $(call cc-option,-fno-ipa-cp-clone,) \
                 $(call cc-option,-fno-partial-inlining)
endif

ifneq ($(CONFIG_FRAME_WARN),0)
KBUILD_CFLAGS += $(call cc-option,-Wframe-larger-than=${CONFIG_FRAME_WARN})
endif

# This selects the stack protector compiler flag. Testing it is delayed
# until after .config has been reprocessed, in the prepare-compiler-check
# target.
ifdef CONFIG_CC_STACKPROTECTOR_REGULAR
  stackp-flag := -fstack-protector
  stackp-name := REGULAR
else
ifdef CONFIG_CC_STACKPROTECTOR_STRONG
  stackp-flag := -fstack-protector-strong
  stackp-name := STRONG
else
  # Force off for distro compilers that enable stack protector by default.
  stackp-flag := $(call cc-option, -fno-stack-protector)
endif
endif
# Find arch-specific stack protector compiler sanity-checking script.
ifdef CONFIG_CC_STACKPROTECTOR
  stackp-path := $(srctree)/scripts/gcc-$(SRCARCH)_$(BITS)-has-stack-protector.sh
  stackp-check := $(wildcard $(stackp-path))
endif
KBUILD_CFLAGS += $(stackp-flag)

ifeq ($(cc-name),clang)
ifneq ($(CROSS_COMPILE),)
CLANG_TARGET	:= -target $(notdir $(CROSS_COMPILE:%-=%))
GCC_TOOLCHAIN	:= $(realpath $(dir $(shell which $(LD)))/..)
endif
ifneq ($(GCC_TOOLCHAIN),)
CLANG_GCC_TC	:= -gcc-toolchain $(GCC_TOOLCHAIN)
endif
KBUILD_CFLAGS += $(CLANG_TARGET) $(CLANG_GCC_TC)
KBUILD_AFLAGS += $(CLANG_TARGET) $(CLANG_GCC_TC)
KBUILD_CPPFLAGS += $(call cc-option,-Qunused-arguments,)
KBUILD_CFLAGS += $(call cc-disable-warning, unused-variable)
KBUILD_CFLAGS += $(call cc-disable-warning, format-invalid-specifier)
KBUILD_CFLAGS += $(call cc-disable-warning, gnu)
KBUILD_CFLAGS += $(call cc-disable-warning, address-of-packed-member)
# Quiet clang warning: comparison of unsigned expression < 0 is always false
KBUILD_CFLAGS += $(call cc-disable-warning, tautological-compare)
# CLANG uses a _MergedGlobals as optimization, but this breaks modpost, as the
# source of a reference will be _MergedGlobals and not on of the whitelisted names.
# See modpost pattern 2
KBUILD_CFLAGS += $(call cc-option, -mno-global-merge,)
KBUILD_CFLAGS += $(call cc-option, -fcatch-undefined-behavior)
KBUILD_CFLAGS += $(call cc-option, -no-integrated-as)
KBUILD_AFLAGS += $(call cc-option, -no-integrated-as)
else

# These warnings generated too much noise in a regular build.
# Use make W=1 to enable them (see scripts/Makefile.extrawarn)
KBUILD_CFLAGS += $(call cc-disable-warning, unused-but-set-variable)
KBUILD_CFLAGS += $(call cc-disable-warning, unused-const-variable)
endif

ifdef CONFIG_FRAME_POINTER
KBUILD_CFLAGS	+= -fno-omit-frame-pointer -fno-optimize-sibling-calls
else
# Some targets (ARM with Thumb2, for example), can't be built with frame
# pointers.  For those, we don't have FUNCTION_TRACER automatically
# select FRAME_POINTER.  However, FUNCTION_TRACER adds -pg, and this is
# incompatible with -fomit-frame-pointer with current GCC, so we don't use
# -fomit-frame-pointer with FUNCTION_TRACER.
ifndef CONFIG_FUNCTION_TRACER
KBUILD_CFLAGS	+= -fomit-frame-pointer
endif
endif

KBUILD_CFLAGS   += $(call cc-option, -fno-var-tracking-assignments)

ifdef CONFIG_DEBUG_INFO
ifdef CONFIG_DEBUG_INFO_SPLIT
KBUILD_CFLAGS   += $(call cc-option, -gsplit-dwarf, -g)
else
KBUILD_CFLAGS	+= -g
endif
KBUILD_AFLAGS	+= -Wa,-gdwarf-2
endif
ifdef CONFIG_DEBUG_INFO_DWARF4
KBUILD_CFLAGS	+= $(call cc-option, -gdwarf-4,)
endif

ifdef CONFIG_DEBUG_INFO_REDUCED
KBUILD_CFLAGS 	+= $(call cc-option, -femit-struct-debug-baseonly) \
		   $(call cc-option,-fno-var-tracking)
endif

ifdef CONFIG_FUNCTION_TRACER
ifndef CC_FLAGS_FTRACE
CC_FLAGS_FTRACE := -pg
endif
export CC_FLAGS_FTRACE
ifdef CONFIG_HAVE_FENTRY
CC_USING_FENTRY	:= $(call cc-option, -mfentry -DCC_USING_FENTRY)
endif
KBUILD_CFLAGS	+= $(CC_FLAGS_FTRACE) $(CC_USING_FENTRY)
KBUILD_AFLAGS	+= $(CC_USING_FENTRY)
ifdef CONFIG_DYNAMIC_FTRACE
	ifdef CONFIG_HAVE_C_RECORDMCOUNT
		BUILD_C_RECORDMCOUNT := y
		export BUILD_C_RECORDMCOUNT
	endif
endif
endif

# We trigger additional mismatches with less inlining
ifdef CONFIG_DEBUG_SECTION_MISMATCH
KBUILD_CFLAGS += $(call cc-option, -fno-inline-functions-called-once)
endif

ifdef CONFIG_LD_DEAD_CODE_DATA_ELIMINATION
KBUILD_CFLAGS	+= $(call cc-option,-ffunction-sections,)
KBUILD_CFLAGS	+= $(call cc-option,-fdata-sections,)
endif

# arch Makefile may override CC so keep this after arch Makefile is included
NOSTDINC_FLAGS += -nostdinc -isystem $(shell $(CC) -print-file-name=include)
CHECKFLAGS     += $(NOSTDINC_FLAGS)

# warn about C99 declaration after statement
KBUILD_CFLAGS += $(call cc-option,-Wdeclaration-after-statement,)

# disable pointer signed / unsigned warnings in gcc 4.0
KBUILD_CFLAGS += $(call cc-disable-warning, pointer-sign)

# disable invalid "can't wrap" optimizations for signed / pointers
KBUILD_CFLAGS	+= $(call cc-option,-fno-strict-overflow)

# conserve stack if available
KBUILD_CFLAGS   += $(call cc-option,-fconserve-stack)

# disallow errors like 'EXPORT_GPL(foo);' with missing header
KBUILD_CFLAGS   += $(call cc-option,-Werror=implicit-int)

# require functions to have arguments in prototypes, not empty 'int foo()'
KBUILD_CFLAGS   += $(call cc-option,-Werror=strict-prototypes)

# Prohibit date/time macros, which would make the build non-deterministic
KBUILD_CFLAGS   += $(call cc-option,-Werror=date-time)

# enforce correct pointer usage
KBUILD_CFLAGS   += $(call cc-option,-Werror=incompatible-pointer-types)

# Require designated initializers for all marked structures
KBUILD_CFLAGS   += $(call cc-option,-Werror=designated-init)

# use the deterministic mode of AR if available
KBUILD_ARFLAGS := $(call ar-option,D)

include scripts/Makefile.kasan
include scripts/Makefile.extrawarn
include scripts/Makefile.ubsan

# Add any arch overrides and user supplied CPPFLAGS, AFLAGS and CFLAGS as the
# last assignments
KBUILD_CPPFLAGS += $(ARCH_CPPFLAGS) $(KCPPFLAGS)
KBUILD_AFLAGS   += $(ARCH_AFLAGS)   $(KAFLAGS)
KBUILD_CFLAGS   += $(ARCH_CFLAGS)   $(KCFLAGS)

# Use --build-id when available.
LDFLAGS_BUILD_ID := $(patsubst -Wl$(comma)%,%,\
			      $(call cc-ldoption, -Wl$(comma)--build-id,))
KBUILD_LDFLAGS_MODULE += $(LDFLAGS_BUILD_ID)
LDFLAGS_vmlinux += $(LDFLAGS_BUILD_ID)

ifdef CONFIG_LD_DEAD_CODE_DATA_ELIMINATION
LDFLAGS_vmlinux	+= $(call ld-option, --gc-sections,)
endif

ifeq ($(CONFIG_STRIP_ASM_SYMS),y)
LDFLAGS_vmlinux	+= $(call ld-option, -X,)
endif

# Default kernel image to build when no specific target is given.
# KBUILD_IMAGE may be overruled on the command line or
# set in the environment
# Also any assignments in arch/$(ARCH)/Makefile take precedence over
# this default value
export KBUILD_IMAGE ?= vmlinux

#
# INSTALL_PATH specifies where to place the updated kernel and system map
# images. Default is /boot, but you can set it to other values
export	INSTALL_PATH ?= /boot

#
# INSTALL_DTBS_PATH specifies a prefix for relocations required by build roots.
# Like INSTALL_MOD_PATH, it isn't defined in the Makefile, but can be passed as
# an argument if needed. Otherwise it defaults to the kernel install path
#
export INSTALL_DTBS_PATH ?= $(INSTALL_PATH)/dtbs/$(KERNELRELEASE)

#
# INSTALL_MOD_PATH specifies a prefix to MODLIB for module directory
# relocations required by build roots.  This is not defined in the
# makefile but the argument can be passed to make if needed.
#

MODLIB	= $(INSTALL_MOD_PATH)/lib/modules/$(KERNELRELEASE)
export MODLIB

#
# INSTALL_MOD_STRIP, if defined, will cause modules to be
# stripped after they are installed.  If INSTALL_MOD_STRIP is '1', then
# the default option --strip-debug will be used.  Otherwise,
# INSTALL_MOD_STRIP value will be used as the options to the strip command.

ifdef INSTALL_MOD_STRIP
ifeq ($(INSTALL_MOD_STRIP),1)
mod_strip_cmd = $(STRIP) --strip-debug
else
mod_strip_cmd = $(STRIP) $(INSTALL_MOD_STRIP)
endif # INSTALL_MOD_STRIP=1
else
mod_strip_cmd = true
endif # INSTALL_MOD_STRIP
export mod_strip_cmd

# CONFIG_MODULE_COMPRESS, if defined, will cause module to be compressed
# after they are installed in agreement with CONFIG_MODULE_COMPRESS_GZIP
# or CONFIG_MODULE_COMPRESS_XZ.

mod_compress_cmd = true
ifdef CONFIG_MODULE_COMPRESS
  ifdef CONFIG_MODULE_COMPRESS_GZIP
    mod_compress_cmd = gzip -n -f
  endif # CONFIG_MODULE_COMPRESS_GZIP
  ifdef CONFIG_MODULE_COMPRESS_XZ
    mod_compress_cmd = xz -f
  endif # CONFIG_MODULE_COMPRESS_XZ
endif # CONFIG_MODULE_COMPRESS
export mod_compress_cmd

# Select initial ramdisk compression format, default is gzip(1).
# This shall be used by the dracut(8) tool while creating an initramfs image.
#
INITRD_COMPRESS-y                  := gzip
INITRD_COMPRESS-$(CONFIG_RD_BZIP2) := bzip2
INITRD_COMPRESS-$(CONFIG_RD_LZMA)  := lzma
INITRD_COMPRESS-$(CONFIG_RD_XZ)    := xz
INITRD_COMPRESS-$(CONFIG_RD_LZO)   := lzo
INITRD_COMPRESS-$(CONFIG_RD_LZ4)   := lz4
# do not export INITRD_COMPRESS, since we didn't actually
# choose a sane default compression above.
# export INITRD_COMPRESS := $(INITRD_COMPRESS-y)

ifdef CONFIG_MODULE_SIG_ALL
$(eval $(call config_filename,MODULE_SIG_KEY))

mod_sign_cmd = scripts/sign-file $(CONFIG_MODULE_SIG_HASH) $(MODULE_SIG_KEY_SRCPREFIX)$(CONFIG_MODULE_SIG_KEY) certs/signing_key.x509
else
mod_sign_cmd = true
endif
export mod_sign_cmd

ifdef CONFIG_STACK_VALIDATION
  has_libelf := $(call try-run,\
		echo "int main() {}" | $(HOSTCC) -xc -o /dev/null -lelf -,1,0)
  ifeq ($(has_libelf),1)
    objtool_target := tools/objtool FORCE
  else
    $(warning "Cannot use CONFIG_STACK_VALIDATION, please install libelf-dev, libelf-devel or elfutils-libelf-devel")
    SKIP_STACK_VALIDATION := 1
    export SKIP_STACK_VALIDATION
  endif
endif


ifeq ($(KBUILD_EXTMOD),)
core-y		+= kernel/ certs/ mm/ fs/ ipc/ security/ crypto/ block/

vmlinux-dirs	:= $(patsubst %/,%,$(filter %/, $(init-y) $(init-m) \
		     $(core-y) $(core-m) $(drivers-y) $(drivers-m) \
		     $(net-y) $(net-m) $(libs-y) $(libs-m) $(virt-y)))

vmlinux-alldirs	:= $(sort $(vmlinux-dirs) $(patsubst %/,%,$(filter %/, \
		     $(init-) $(core-) $(drivers-) $(net-) $(libs-) $(virt-))))

init-y		:= $(patsubst %/, %/built-in.o, $(init-y))
core-y		:= $(patsubst %/, %/built-in.o, $(core-y))
drivers-y	:= $(patsubst %/, %/built-in.o, $(drivers-y))
net-y		:= $(patsubst %/, %/built-in.o, $(net-y))
libs-y1		:= $(patsubst %/, %/lib.a, $(libs-y))
libs-y2		:= $(filter-out %.a, $(patsubst %/, %/built-in.o, $(libs-y)))
virt-y		:= $(patsubst %/, %/built-in.o, $(virt-y))

# Externally visible symbols (used by link-vmlinux.sh)
export KBUILD_VMLINUX_INIT := $(head-y) $(init-y)
export KBUILD_VMLINUX_MAIN := $(core-y) $(libs-y2) $(drivers-y) $(net-y) $(virt-y)
export KBUILD_VMLINUX_LIBS := $(libs-y1)
export KBUILD_LDS          := arch/$(SRCARCH)/kernel/vmlinux.lds
export LDFLAGS_vmlinux
# used by scripts/package/Makefile
export KBUILD_ALLDIRS := $(sort $(filter-out arch/%,$(vmlinux-alldirs)) arch Documentation include samples scripts tools)

vmlinux-deps := $(KBUILD_LDS) $(KBUILD_VMLINUX_INIT) $(KBUILD_VMLINUX_MAIN) $(KBUILD_VMLINUX_LIBS)

# Include targets which we want to execute sequentially if the rest of the
# kernel build went well. If CONFIG_TRIM_UNUSED_KSYMS is set, this might be
# evaluated more than once.
PHONY += vmlinux_prereq
vmlinux_prereq: $(vmlinux-deps) FORCE
ifdef CONFIG_HEADERS_CHECK
	$(Q)$(MAKE) -f $(srctree)/Makefile headers_check
endif
ifdef CONFIG_GDB_SCRIPTS
	$(Q)ln -fsn $(abspath $(srctree)/scripts/gdb/vmlinux-gdb.py)
endif
ifdef CONFIG_TRIM_UNUSED_KSYMS
	$(Q)$(CONFIG_SHELL) $(srctree)/scripts/adjust_autoksyms.sh \
	  "$(MAKE) -f $(srctree)/Makefile vmlinux"
endif

# standalone target for easier testing
include/generated/autoksyms.h: FORCE
	$(Q)$(CONFIG_SHELL) $(srctree)/scripts/adjust_autoksyms.sh true

ARCH_POSTLINK := $(wildcard $(srctree)/arch/$(SRCARCH)/Makefile.postlink)

# Final link of vmlinux with optional arch pass after final link
cmd_link-vmlinux =                                                 \
	$(CONFIG_SHELL) $< $(LD) $(LDFLAGS) $(LDFLAGS_vmlinux) ;    \
	$(if $(ARCH_POSTLINK), $(MAKE) -f $(ARCH_POSTLINK) $@, true)

vmlinux: scripts/link-vmlinux.sh vmlinux_prereq $(vmlinux-deps) FORCE
	+$(call if_changed,link-vmlinux)

# Build samples along the rest of the kernel
ifdef CONFIG_SAMPLES
vmlinux-dirs += samples
endif

# The actual objects are generated when descending,
# make sure no implicit rule kicks in
$(sort $(vmlinux-deps)): $(vmlinux-dirs) ;

# Handle descending into subdirectories listed in $(vmlinux-dirs)
# Preset locale variables to speed up the build process. Limit locale
# tweaks to this spot to avoid wrong language settings when running
# make menuconfig etc.
# Error messages still appears in the original language

PHONY += $(vmlinux-dirs)
$(vmlinux-dirs): prepare scripts
	$(Q)$(MAKE) $(build)=$@

define filechk_kernel.release
	echo "$(KERNELVERSION)$$($(CONFIG_SHELL) $(srctree)/scripts/setlocalversion $(srctree))"
endef

# Store (new) KERNELRELEASE string in include/config/kernel.release
include/config/kernel.release: include/config/auto.conf FORCE
	$(call filechk,kernel.release)


# Things we need to do before we recursively start building the kernel
# or the modules are listed in "prepare".
# A multi level approach is used. prepareN is processed before prepareN-1.
# archprepare is used in arch Makefiles and when processed asm symlink,
# version.h and scripts_basic is processed / created.

# Listed in dependency order
PHONY += prepare archprepare prepare0 prepare1 prepare2 prepare3

# prepare3 is used to check if we are building in a separate output directory,
# and if so do:
# 1) Check that make has not been executed in the kernel src $(srctree)
prepare3: include/config/kernel.release
ifneq ($(KBUILD_SRC),)
	@$(kecho) '  Using $(srctree) as source for kernel'
	$(Q)if [ -f $(srctree)/.config -o -d $(srctree)/include/config ]; then \
		echo >&2 "  $(srctree) is not clean, please run 'make mrproper'"; \
		echo >&2 "  in the '$(srctree)' directory.";\
		/bin/false; \
	fi;
endif

# prepare2 creates a makefile if using a separate output directory.
# From this point forward, .config has been reprocessed, so any rules
# that need to depend on updated CONFIG_* values can be checked here.
prepare2: prepare3 prepare-compiler-check outputmakefile asm-generic

prepare1: prepare2 $(version_h) include/generated/utsrelease.h \
                   include/config/auto.conf
	$(cmd_crmodverdir)

archprepare: archheaders archscripts prepare1 scripts_basic

prepare0: archprepare gcc-plugins
	$(Q)$(MAKE) $(build)=.

# All the preparing..
prepare: prepare0 prepare-objtool

PHONY += prepare-objtool
prepare-objtool: $(objtool_target)

# Check for CONFIG flags that require compiler support. Abort the build
# after .config has been processed, but before the kernel build starts.
#
# For security-sensitive CONFIG options, we don't want to fallback and/or
# silently change which compiler flags will be used, since that leads to
# producing kernels with different security feature characteristics
# depending on the compiler used. (For example, "But I selected
# CC_STACKPROTECTOR_STRONG! Why did it build with _REGULAR?!")
PHONY += prepare-compiler-check
prepare-compiler-check: FORCE
# Make sure compiler supports requested stack protector flag.
ifdef stackp-name
  ifeq ($(call cc-option, $(stackp-flag)),)
	@echo Cannot use CONFIG_CC_STACKPROTECTOR_$(stackp-name): \
		  $(stackp-flag) not supported by compiler >&2 && exit 1
  endif
endif
# Make sure compiler does not have buggy stack-protector support.
ifdef stackp-check
  ifneq ($(shell $(CONFIG_SHELL) $(stackp-check) $(CC) $(KBUILD_CPPFLAGS) $(biarch)),y)
	@echo Cannot use CONFIG_CC_STACKPROTECTOR_$(stackp-name): \
                  $(stackp-flag) available but compiler is broken >&2 && exit 1
  endif
endif
	@:

# Generate some files
# ---------------------------------------------------------------------------

# KERNELRELEASE can change from a few different places, meaning version.h
# needs to be updated, so this check is forced on all builds

uts_len := 64
define filechk_utsrelease.h
	if [ `echo -n "$(KERNELRELEASE)" | wc -c ` -gt $(uts_len) ]; then \
	  echo '"$(KERNELRELEASE)" exceeds $(uts_len) characters' >&2;    \
	  exit 1;                                                         \
	fi;                                                               \
	(echo \#define UTS_RELEASE \"$(KERNELRELEASE)\";)
endef

define filechk_version.h
	(echo \#define LINUX_VERSION_CODE $(shell                         \
	expr $(VERSION) \* 65536 + 0$(PATCHLEVEL) \* 256 + 0$(SUBLEVEL)); \
	echo '#define KERNEL_VERSION(a,b,c) (((a) << 16) + ((b) << 8) + (c))';)
endef

$(version_h): $(srctree)/Makefile FORCE
	$(call filechk,version.h)
	$(Q)rm -f $(old_version_h)

include/generated/utsrelease.h: include/config/kernel.release FORCE
	$(call filechk,utsrelease.h)

PHONY += headerdep
headerdep:
	$(Q)find $(srctree)/include/ -name '*.h' | xargs --max-args 1 \
	$(srctree)/scripts/headerdep.pl -I$(srctree)/include

# ---------------------------------------------------------------------------
# Kernel headers

#Default location for installed headers
export INSTALL_HDR_PATH = $(objtree)/usr

# If we do an all arch process set dst to include/arch-$(hdr-arch)
hdr-dst = $(if $(KBUILD_HEADERS), dst=include/arch-$(hdr-arch), dst=include)

PHONY += archheaders
archheaders:

PHONY += archscripts
archscripts:

PHONY += __headers
__headers: $(version_h) scripts_basic uapi-asm-generic archheaders archscripts
	$(Q)$(MAKE) $(build)=scripts build_unifdef

PHONY += headers_install_all
headers_install_all:
	$(Q)$(CONFIG_SHELL) $(srctree)/scripts/headers.sh install

PHONY += headers_install
headers_install: __headers
	$(if $(wildcard $(srctree)/arch/$(hdr-arch)/include/uapi/asm/Kbuild),, \
	  $(error Headers not exportable for the $(SRCARCH) architecture))
	$(Q)$(MAKE) $(hdr-inst)=include/uapi dst=include
	$(Q)$(MAKE) $(hdr-inst)=arch/$(hdr-arch)/include/uapi $(hdr-dst)

PHONY += headers_check_all
headers_check_all: headers_install_all
	$(Q)$(CONFIG_SHELL) $(srctree)/scripts/headers.sh check

PHONY += headers_check
headers_check: headers_install
	$(Q)$(MAKE) $(hdr-inst)=include/uapi dst=include HDRCHECK=1
	$(Q)$(MAKE) $(hdr-inst)=arch/$(hdr-arch)/include/uapi $(hdr-dst) HDRCHECK=1

# ---------------------------------------------------------------------------
# Kernel selftest

PHONY += kselftest
kselftest:
	$(Q)$(MAKE) -C $(srctree)/tools/testing/selftests run_tests

PHONY += kselftest-clean
kselftest-clean:
	$(Q)$(MAKE) -C $(srctree)/tools/testing/selftests clean

PHONY += kselftest-merge
kselftest-merge:
	$(if $(wildcard $(objtree)/.config),, $(error No .config exists, config your kernel first!))
	$(Q)$(CONFIG_SHELL) $(srctree)/scripts/kconfig/merge_config.sh \
		-m $(objtree)/.config \
		$(srctree)/tools/testing/selftests/*/config
	+$(Q)$(MAKE) -f $(srctree)/Makefile olddefconfig

# ---------------------------------------------------------------------------
# Modules

ifdef CONFIG_MODULES

# By default, build modules as well

all: modules

# Build modules
#
# A module can be listed more than once in obj-m resulting in
# duplicate lines in modules.order files.  Those are removed
# using awk while concatenating to the final file.

PHONY += modules
modules: $(vmlinux-dirs) $(if $(KBUILD_BUILTIN),vmlinux) modules.builtin
	$(Q)$(AWK) '!x[$$0]++' $(vmlinux-dirs:%=$(objtree)/%/modules.order) > $(objtree)/modules.order
	@$(kecho) '  Building modules, stage 2.';
	$(Q)$(MAKE) -f $(srctree)/scripts/Makefile.modpost

modules.builtin: $(vmlinux-dirs:%=%/modules.builtin)
	$(Q)$(AWK) '!x[$$0]++' $^ > $(objtree)/modules.builtin

%/modules.builtin: include/config/auto.conf
	$(Q)$(MAKE) $(modbuiltin)=$*


# Target to prepare building external modules
PHONY += modules_prepare
modules_prepare: prepare scripts

# Target to install modules
PHONY += modules_install
modules_install: _modinst_ _modinst_post

PHONY += _modinst_
_modinst_:
	@rm -rf $(MODLIB)/kernel
	@rm -f $(MODLIB)/source
	@mkdir -p $(MODLIB)/kernel
	@ln -s $(abspath $(srctree)) $(MODLIB)/source
	@if [ ! $(objtree) -ef  $(MODLIB)/build ]; then \
		rm -f $(MODLIB)/build ; \
		ln -s $(CURDIR) $(MODLIB)/build ; \
	fi
	@cp -f $(objtree)/modules.order $(MODLIB)/
	@cp -f $(objtree)/modules.builtin $(MODLIB)/
	$(Q)$(MAKE) -f $(srctree)/scripts/Makefile.modinst

# This depmod is only for convenience to give the initial
# boot a modules.dep even before / is mounted read-write.  However the
# boot script depmod is the master version.
PHONY += _modinst_post
_modinst_post: _modinst_
	$(call cmd,depmod)

ifeq ($(CONFIG_MODULE_SIG), y)
PHONY += modules_sign
modules_sign:
	$(Q)$(MAKE) -f $(srctree)/scripts/Makefile.modsign
endif

else # CONFIG_MODULES

# Modules not configured
# ---------------------------------------------------------------------------

PHONY += modules modules_install
modules modules_install:
	@echo >&2
	@echo >&2 "The present kernel configuration has modules disabled."
	@echo >&2 "Type 'make config' and enable loadable module support."
	@echo >&2 "Then build a kernel with module support enabled."
	@echo >&2
	@exit 1

endif # CONFIG_MODULES

###
# Cleaning is done on three levels.
# make clean     Delete most generated files
#                Leave enough to build external modules
# make mrproper  Delete the current configuration, and all generated files
# make distclean Remove editor backup files, patch leftover files and the like

# Directories & files removed with 'make clean'
CLEAN_DIRS  += $(MODVERDIR)

# Directories & files removed with 'make mrproper'
MRPROPER_DIRS  += include/config usr/include include/generated          \
		  arch/*/include/generated .tmp_objdiff
MRPROPER_FILES += .config .config.old .version .old_version \
		  Module.symvers tags TAGS cscope* GPATH GTAGS GRTAGS GSYMS \
		  signing_key.pem signing_key.priv signing_key.x509	\
		  x509.genkey extra_certificates signing_key.x509.keyid	\
		  signing_key.x509.signer vmlinux-gdb.py

# clean - Delete most, but leave enough to build external modules
#
clean: rm-dirs  := $(CLEAN_DIRS)
clean: rm-files := $(CLEAN_FILES)
clean-dirs      := $(addprefix _clean_, . $(vmlinux-alldirs) Documentation samples)

PHONY += $(clean-dirs) clean archclean vmlinuxclean
$(clean-dirs):
	$(Q)$(MAKE) $(clean)=$(patsubst _clean_%,%,$@)

vmlinuxclean:
	$(Q)$(CONFIG_SHELL) $(srctree)/scripts/link-vmlinux.sh clean
	$(Q)$(if $(ARCH_POSTLINK), $(MAKE) -f $(ARCH_POSTLINK) clean)

clean: archclean vmlinuxclean

# mrproper - Delete all generated files, including .config
#
mrproper: rm-dirs  := $(wildcard $(MRPROPER_DIRS))
mrproper: rm-files := $(wildcard $(MRPROPER_FILES))
mrproper-dirs      := $(addprefix _mrproper_,scripts)

PHONY += $(mrproper-dirs) mrproper archmrproper
$(mrproper-dirs):
	$(Q)$(MAKE) $(clean)=$(patsubst _mrproper_%,%,$@)

mrproper: clean archmrproper $(mrproper-dirs)
	$(call cmd,rmdirs)
	$(call cmd,rmfiles)

# distclean
#
PHONY += distclean

distclean: mrproper
	@find $(srctree) $(RCS_FIND_IGNORE) \
		\( -name '*.orig' -o -name '*.rej' -o -name '*~' \
		-o -name '*.bak' -o -name '#*#' -o -name '*%' \
		-o -name 'core' \) \
		-type f -print | xargs rm -f


# Packaging of the kernel to various formats
# ---------------------------------------------------------------------------
# rpm target kept for backward compatibility
package-dir	:= scripts/package

%src-pkg: FORCE
	$(Q)$(MAKE) $(build)=$(package-dir) $@
%pkg: include/config/kernel.release FORCE
	$(Q)$(MAKE) $(build)=$(package-dir) $@
rpm: include/config/kernel.release FORCE
	$(Q)$(MAKE) $(build)=$(package-dir) $@


# Brief documentation of the typical targets used
# ---------------------------------------------------------------------------

boards := $(wildcard $(srctree)/arch/$(SRCARCH)/configs/*_defconfig)
boards := $(sort $(notdir $(boards)))
board-dirs := $(dir $(wildcard $(srctree)/arch/$(SRCARCH)/configs/*/*_defconfig))
board-dirs := $(sort $(notdir $(board-dirs:/=)))

PHONY += help
help:
	@echo  'Cleaning targets:'
	@echo  '  clean		  - Remove most generated files but keep the config and'
	@echo  '                    enough build support to build external modules'
	@echo  '  mrproper	  - Remove all generated files + config + various backup files'
	@echo  '  distclean	  - mrproper + remove editor backup and patch files'
	@echo  ''
	@echo  'Configuration targets:'
	@$(MAKE) -f $(srctree)/scripts/kconfig/Makefile help
	@echo  ''
	@echo  'Other generic targets:'
	@echo  '  all		  - Build all targets marked with [*]'
	@echo  '* vmlinux	  - Build the bare kernel'
	@echo  '* modules	  - Build all modules'
	@echo  '  modules_install - Install all modules to INSTALL_MOD_PATH (default: /)'
	@echo  '  dir/            - Build all files in dir and below'
	@echo  '  dir/file.[ois]  - Build specified target only'
	@echo  '  dir/file.ll     - Build the LLVM assembly file'
	@echo  '                    (requires compiler support for LLVM assembly generation)'
	@echo  '  dir/file.lst    - Build specified mixed source/assembly target only'
	@echo  '                    (requires a recent binutils and recent build (System.map))'
	@echo  '  dir/file.ko     - Build module including final link'
	@echo  '  modules_prepare - Set up for building external modules'
	@echo  '  tags/TAGS	  - Generate tags file for editors'
	@echo  '  cscope	  - Generate cscope index'
	@echo  '  gtags           - Generate GNU GLOBAL index'
	@echo  '  kernelrelease	  - Output the release version string (use with make -s)'
	@echo  '  kernelversion	  - Output the version stored in Makefile (use with make -s)'
	@echo  '  image_name	  - Output the image name (use with make -s)'
	@echo  '  headers_install - Install sanitised kernel headers to INSTALL_HDR_PATH'; \
	 echo  '                    (default: $(INSTALL_HDR_PATH))'; \
	 echo  ''
	@echo  'Static analysers:'
	@echo  '  checkstack      - Generate a list of stack hogs'
	@echo  '  namespacecheck  - Name space analysis on compiled kernel'
	@echo  '  versioncheck    - Sanity check on version.h usage'
	@echo  '  includecheck    - Check for duplicate included header files'
	@echo  '  export_report   - List the usages of all exported symbols'
	@echo  '  headers_check   - Sanity check on exported headers'
	@echo  '  headerdep       - Detect inclusion cycles in headers'
	@$(MAKE) -f $(srctree)/scripts/Makefile.help checker-help
	@echo  ''
	@echo  'Kernel selftest:'
	@echo  '  kselftest       - Build and run kernel selftest (run as root)'
	@echo  '                    Build, install, and boot kernel before'
	@echo  '                    running kselftest on it'
	@echo  '  kselftest-clean - Remove all generated kselftest files'
	@echo  '  kselftest-merge - Merge all the config dependencies of kselftest to existed'
	@echo  '                    .config.'
	@echo  ''
	@echo 'Userspace tools targets:'
	@echo '  use "make tools/help"'
	@echo '  or  "cd tools; make help"'
	@echo  ''
	@echo  'Kernel packaging:'
	@$(MAKE) $(build)=$(package-dir) help
	@echo  ''
	@echo  'Documentation targets:'
	@$(MAKE) -f $(srctree)/Documentation/Makefile dochelp
	@echo  ''
	@echo  'Architecture specific targets ($(SRCARCH)):'
	@$(if $(archhelp),$(archhelp),\
		echo '  No architecture specific help defined for $(SRCARCH)')
	@echo  ''
	@$(if $(boards), \
		$(foreach b, $(boards), \
		printf "  %-24s - Build for %s\\n" $(b) $(subst _defconfig,,$(b));) \
		echo '')
	@$(if $(board-dirs), \
		$(foreach b, $(board-dirs), \
		printf "  %-16s - Show %s-specific targets\\n" help-$(b) $(b);) \
		printf "  %-16s - Show all of the above\\n" help-boards; \
		echo '')

	@echo  '  make V=0|1 [targets] 0 => quiet build (default), 1 => verbose build'
	@echo  '  make V=2   [targets] 2 => give reason for rebuild of target'
	@echo  '  make O=dir [targets] Locate all output files in "dir", including .config'
	@echo  '  make C=1   [targets] Check re-compiled c source with $$CHECK (sparse by default)'
	@echo  '  make C=2   [targets] Force check of all c source with $$CHECK'
	@echo  '  make RECORDMCOUNT_WARN=1 [targets] Warn about ignored mcount sections'
	@echo  '  make W=n   [targets] Enable extra gcc checks, n=1,2,3 where'
	@echo  '		1: warnings which may be relevant and do not occur too often'
	@echo  '		2: warnings which occur quite often but may still be relevant'
	@echo  '		3: more obscure warnings, can most likely be ignored'
	@echo  '		Multiple levels can be combined with W=12 or W=123'
	@echo  ''
	@echo  'Execute "make" or "make all" to build all targets marked with [*] '
	@echo  'For further info see the ./README file'


help-board-dirs := $(addprefix help-,$(board-dirs))

help-boards: $(help-board-dirs)

boards-per-dir = $(sort $(notdir $(wildcard $(srctree)/arch/$(SRCARCH)/configs/$*/*_defconfig)))

$(help-board-dirs): help-%:
	@echo  'Architecture specific targets ($(SRCARCH) $*):'
	@$(if $(boards-per-dir), \
		$(foreach b, $(boards-per-dir), \
		printf "  %-24s - Build for %s\\n" $*/$(b) $(subst _defconfig,,$(b));) \
		echo '')


# Documentation targets
# ---------------------------------------------------------------------------
DOC_TARGETS := xmldocs latexdocs pdfdocs htmldocs epubdocs cleandocs linkcheckdocs
PHONY += $(DOC_TARGETS)
$(DOC_TARGETS): scripts_basic FORCE
	$(Q)$(MAKE) $(build)=Documentation $@

else # KBUILD_EXTMOD

###
# External module support.
# When building external modules the kernel used as basis is considered
# read-only, and no consistency checks are made and the make
# system is not used on the basis kernel. If updates are required
# in the basis kernel ordinary make commands (without M=...) must
# be used.
#
# The following are the only valid targets when building external
# modules.
# make M=dir clean     Delete all automatically generated files
# make M=dir modules   Make all modules in specified dir
# make M=dir	       Same as 'make M=dir modules'
# make M=dir modules_install
#                      Install the modules built in the module directory
#                      Assumes install directory is already created

# We are always building modules
KBUILD_MODULES := 1
PHONY += crmodverdir
crmodverdir:
	$(cmd_crmodverdir)

PHONY += $(objtree)/Module.symvers
$(objtree)/Module.symvers:
	@test -e $(objtree)/Module.symvers || ( \
	echo; \
	echo "  WARNING: Symbol version dump $(objtree)/Module.symvers"; \
	echo "           is missing; modules will have no dependencies and modversions."; \
	echo )

module-dirs := $(addprefix _module_,$(KBUILD_EXTMOD))
PHONY += $(module-dirs) modules
$(module-dirs): crmodverdir $(objtree)/Module.symvers
	$(Q)$(MAKE) $(build)=$(patsubst _module_%,%,$@)

modules: $(module-dirs)
	@$(kecho) '  Building modules, stage 2.';
	$(Q)$(MAKE) -f $(srctree)/scripts/Makefile.modpost

PHONY += modules_install
modules_install: _emodinst_ _emodinst_post

install-dir := $(if $(INSTALL_MOD_DIR),$(INSTALL_MOD_DIR),extra)
PHONY += _emodinst_
_emodinst_:
	$(Q)mkdir -p $(MODLIB)/$(install-dir)
	$(Q)$(MAKE) -f $(srctree)/scripts/Makefile.modinst

PHONY += _emodinst_post
_emodinst_post: _emodinst_
	$(call cmd,depmod)

clean-dirs := $(addprefix _clean_,$(KBUILD_EXTMOD))

PHONY += $(clean-dirs) clean
$(clean-dirs):
	$(Q)$(MAKE) $(clean)=$(patsubst _clean_%,%,$@)

clean:	rm-dirs := $(MODVERDIR)
clean: rm-files := $(KBUILD_EXTMOD)/Module.symvers

PHONY += help
help:
	@echo  '  Building external modules.'
	@echo  '  Syntax: make -C path/to/kernel/src M=$$PWD target'
	@echo  ''
	@echo  '  modules         - default target, build the module(s)'
	@echo  '  modules_install - install the module'
	@echo  '  clean           - remove generated files in module directory only'
	@echo  ''

# Dummies...
PHONY += prepare scripts
prepare: ;
scripts: ;
endif # KBUILD_EXTMOD

clean: $(clean-dirs)
	$(call cmd,rmdirs)
	$(call cmd,rmfiles)
	@find $(if $(KBUILD_EXTMOD), $(KBUILD_EXTMOD), .) $(RCS_FIND_IGNORE) \
		\( -name '*.[oas]' -o -name '*.ko' -o -name '.*.cmd' \
		-o -name '*.ko.*' \
		-o -name '*.dwo'  \
		-o -name '*.su'  \
		-o -name '.*.d' -o -name '.*.tmp' -o -name '*.mod.c' \
		-o -name '*.symtypes' -o -name 'modules.order' \
		-o -name modules.builtin -o -name '.tmp_*.o.*' \
		-o -name '*.c.[012]*.*' \
		-o -name '*.ll' \
		-o -name '*.gcno' \) -type f -print | xargs rm -f

# Generate tags for editors
# ---------------------------------------------------------------------------
quiet_cmd_tags = GEN     $@
      cmd_tags = $(CONFIG_SHELL) $(srctree)/scripts/tags.sh $@

tags TAGS cscope gtags: FORCE
	$(call cmd,tags)

# Scripts to check various things for consistency
# ---------------------------------------------------------------------------

PHONY += includecheck versioncheck coccicheck namespacecheck export_report

includecheck:
	find $(srctree)/* $(RCS_FIND_IGNORE) \
		-name '*.[hcS]' -type f -print | sort \
		| xargs $(PERL) -w $(srctree)/scripts/checkincludes.pl

versioncheck:
	find $(srctree)/* $(RCS_FIND_IGNORE) \
		-name '*.[hcS]' -type f -print | sort \
		| xargs $(PERL) -w $(srctree)/scripts/checkversion.pl

coccicheck:
	$(Q)$(CONFIG_SHELL) $(srctree)/scripts/$@

namespacecheck:
	$(PERL) $(srctree)/scripts/namespace.pl

export_report:
	$(PERL) $(srctree)/scripts/export_report.pl

endif #ifeq ($(config-targets),1)
endif #ifeq ($(mixed-targets),1)

PHONY += checkstack kernelrelease kernelversion image_name

# UML needs a little special treatment here.  It wants to use the host
# toolchain, so needs $(SUBARCH) passed to checkstack.pl.  Everyone
# else wants $(ARCH), including people doing cross-builds, which means
# that $(SUBARCH) doesn't work here.
ifeq ($(ARCH), um)
CHECKSTACK_ARCH := $(SUBARCH)
else
CHECKSTACK_ARCH := $(ARCH)
endif
checkstack:
	$(OBJDUMP) -d vmlinux $$(find . -name '*.ko') | \
	$(PERL) $(src)/scripts/checkstack.pl $(CHECKSTACK_ARCH)

kernelrelease:
	@echo "$(KERNELVERSION)$$($(CONFIG_SHELL) $(srctree)/scripts/setlocalversion $(srctree))"

kernelversion:
	@echo $(KERNELVERSION)

image_name:
	@echo $(KBUILD_IMAGE)

# Clear a bunch of variables before executing the submake
tools/: FORCE
	$(Q)mkdir -p $(objtree)/tools
	$(Q)$(MAKE) LDFLAGS= MAKEFLAGS="$(tools_silent) $(filter --j% -j,$(MAKEFLAGS))" O=$(abspath $(objtree)) subdir=tools -C $(src)/tools/

tools/%: FORCE
	$(Q)mkdir -p $(objtree)/tools
	$(Q)$(MAKE) LDFLAGS= MAKEFLAGS="$(tools_silent) $(filter --j% -j,$(MAKEFLAGS))" O=$(abspath $(objtree)) subdir=tools -C $(src)/tools/ $*

# Single targets
# ---------------------------------------------------------------------------
# Single targets are compatible with:
# - build with mixed source and output
# - build with separate output dir 'make O=...'
# - external modules
#
#  target-dir => where to store outputfile
#  build-dir  => directory in kernel source tree to use

ifeq ($(KBUILD_EXTMOD),)
        build-dir  = $(patsubst %/,%,$(dir $@))
        target-dir = $(dir $@)
else
        zap-slash=$(filter-out .,$(patsubst %/,%,$(dir $@)))
        build-dir  = $(KBUILD_EXTMOD)$(if $(zap-slash),/$(zap-slash))
        target-dir = $(if $(KBUILD_EXTMOD),$(dir $<),$(dir $@))
endif

%.s: %.c prepare scripts FORCE
	$(Q)$(MAKE) $(build)=$(build-dir) $(target-dir)$(notdir $@)
%.i: %.c prepare scripts FORCE
	$(Q)$(MAKE) $(build)=$(build-dir) $(target-dir)$(notdir $@)
%.o: %.c prepare scripts FORCE
	$(Q)$(MAKE) $(build)=$(build-dir) $(target-dir)$(notdir $@)
%.lst: %.c prepare scripts FORCE
	$(Q)$(MAKE) $(build)=$(build-dir) $(target-dir)$(notdir $@)
%.s: %.S prepare scripts FORCE
	$(Q)$(MAKE) $(build)=$(build-dir) $(target-dir)$(notdir $@)
%.o: %.S prepare scripts FORCE
	$(Q)$(MAKE) $(build)=$(build-dir) $(target-dir)$(notdir $@)
%.symtypes: %.c prepare scripts FORCE
	$(Q)$(MAKE) $(build)=$(build-dir) $(target-dir)$(notdir $@)
%.ll: %.c prepare scripts FORCE
	$(Q)$(MAKE) $(build)=$(build-dir) $(target-dir)$(notdir $@)

# Modules
/: prepare scripts FORCE
	$(cmd_crmodverdir)
	$(Q)$(MAKE) KBUILD_MODULES=$(if $(CONFIG_MODULES),1) \
	$(build)=$(build-dir)
# Make sure the latest headers are built for Documentation
Documentation/ samples/: headers_install
%/: prepare scripts FORCE
	$(cmd_crmodverdir)
	$(Q)$(MAKE) KBUILD_MODULES=$(if $(CONFIG_MODULES),1) \
	$(build)=$(build-dir)
%.ko: prepare scripts FORCE
	$(cmd_crmodverdir)
	$(Q)$(MAKE) KBUILD_MODULES=$(if $(CONFIG_MODULES),1)   \
	$(build)=$(build-dir) $(@:.ko=.o)
	$(Q)$(MAKE) -f $(srctree)/scripts/Makefile.modpost

# FIXME Should go into a make.lib or something
# ===========================================================================

quiet_cmd_rmdirs = $(if $(wildcard $(rm-dirs)),CLEAN   $(wildcard $(rm-dirs)))
      cmd_rmdirs = rm -rf $(rm-dirs)

quiet_cmd_rmfiles = $(if $(wildcard $(rm-files)),CLEAN   $(wildcard $(rm-files)))
      cmd_rmfiles = rm -f $(rm-files)

# Run depmod only if we have System.map and depmod is executable
quiet_cmd_depmod = DEPMOD  $(KERNELRELEASE)
      cmd_depmod = $(CONFIG_SHELL) $(srctree)/scripts/depmod.sh $(DEPMOD) \
                   $(KERNELRELEASE) "$(patsubst y,_,$(CONFIG_HAVE_UNDERSCORE_SYMBOL_PREFIX))"

# Create temporary dir for module support files
# clean it up only when building all modules
cmd_crmodverdir = $(Q)mkdir -p $(MODVERDIR) \
                  $(if $(KBUILD_MODULES),; rm -f $(MODVERDIR)/*)

# read all saved command lines

targets := $(wildcard $(sort $(targets)))
cmd_files := $(wildcard .*.cmd $(foreach f,$(targets),$(dir $(f)).$(notdir $(f)).cmd))

ifneq ($(cmd_files),)
  $(cmd_files): ;	# Do not try to update included dependency files
  include $(cmd_files)
endif

endif	# skip-makefile

PHONY += FORCE
FORCE:

# Declare the contents of the .PHONY variable as phony.  We keep that
# information in a variable so we can use it in if_changed and friends.
.PHONY: $(PHONY)<|MERGE_RESOLUTION|>--- conflicted
+++ resolved
@@ -1,11 +1,7 @@
 VERSION = 4
 PATCHLEVEL = 14
 SUBLEVEL = 0
-<<<<<<< HEAD
-EXTRAVERSION = -rc3
-=======
 EXTRAVERSION = -rc4
->>>>>>> 287b8e11
 NAME = Fearless Coyote
 
 # *DOCUMENTATION*
