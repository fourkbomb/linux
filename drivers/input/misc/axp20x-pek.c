--- conflicted
+++ resolved
@@ -403,10 +403,7 @@
 	},
 	{ /* sentinel */ }
 };
-<<<<<<< HEAD
-=======
 MODULE_DEVICE_TABLE(platform, axp_pek_id_match);
->>>>>>> 9abd04af
 
 static struct platform_driver axp20x_pek_driver = {
 	.probe		= axp20x_pek_probe,
