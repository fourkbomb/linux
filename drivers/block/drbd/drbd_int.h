--- conflicted
+++ resolved
@@ -1625,13 +1625,8 @@
 					     int fault_type, struct bio *bio)
 {
 	__release(local);
-<<<<<<< HEAD
-	if (!bio->bi_bdev) {
-		drbd_err(device, "drbd_generic_make_request: bio->bi_bdev == NULL\n");
-=======
 	if (!bio->bi_disk) {
 		drbd_err(device, "drbd_generic_make_request: bio->bi_disk == NULL\n");
->>>>>>> bb176f67
 		bio->bi_status = BLK_STS_IOERR;
 		bio_endio(bio);
 		return;
