/*
 * Copyright (C) 2015 Etnaviv Project
 *
 * This program is free software; you can redistribute it and/or modify it
 * under the terms of the GNU General Public License version 2 as published by
 * the Free Software Foundation.
 *
 * This program is distributed in the hope that it will be useful, but WITHOUT
 * ANY WARRANTY; without even the implied warranty of MERCHANTABILITY or
 * FITNESS FOR A PARTICULAR PURPOSE.  See the GNU General Public License for
 * more details.
 *
 * You should have received a copy of the GNU General Public License along with
 * this program.  If not, see <http://www.gnu.org/licenses/>.
 */

#include <linux/component.h>
#include <linux/dma-fence.h>
#include <linux/moduleparam.h>
#include <linux/of_device.h>
#include <linux/thermal.h>

#include "etnaviv_cmdbuf.h"
#include "etnaviv_dump.h"
#include "etnaviv_gpu.h"
#include "etnaviv_gem.h"
#include "etnaviv_mmu.h"
#include "etnaviv_perfmon.h"
#include "common.xml.h"
#include "state.xml.h"
#include "state_hi.xml.h"
#include "cmdstream.xml.h"

static const struct platform_device_id gpu_ids[] = {
	{ .name = "etnaviv-gpu,2d" },
	{ },
};

static bool etnaviv_dump_core = true;
module_param_named(dump_core, etnaviv_dump_core, bool, 0600);

/*
 * Driver functions:
 */

int etnaviv_gpu_get_param(struct etnaviv_gpu *gpu, u32 param, u64 *value)
{
	switch (param) {
	case ETNAVIV_PARAM_GPU_MODEL:
		*value = gpu->identity.model;
		break;

	case ETNAVIV_PARAM_GPU_REVISION:
		*value = gpu->identity.revision;
		break;

	case ETNAVIV_PARAM_GPU_FEATURES_0:
		*value = gpu->identity.features;
		break;

	case ETNAVIV_PARAM_GPU_FEATURES_1:
		*value = gpu->identity.minor_features0;
		break;

	case ETNAVIV_PARAM_GPU_FEATURES_2:
		*value = gpu->identity.minor_features1;
		break;

	case ETNAVIV_PARAM_GPU_FEATURES_3:
		*value = gpu->identity.minor_features2;
		break;

	case ETNAVIV_PARAM_GPU_FEATURES_4:
		*value = gpu->identity.minor_features3;
		break;

	case ETNAVIV_PARAM_GPU_FEATURES_5:
		*value = gpu->identity.minor_features4;
		break;

	case ETNAVIV_PARAM_GPU_FEATURES_6:
		*value = gpu->identity.minor_features5;
		break;

	case ETNAVIV_PARAM_GPU_STREAM_COUNT:
		*value = gpu->identity.stream_count;
		break;

	case ETNAVIV_PARAM_GPU_REGISTER_MAX:
		*value = gpu->identity.register_max;
		break;

	case ETNAVIV_PARAM_GPU_THREAD_COUNT:
		*value = gpu->identity.thread_count;
		break;

	case ETNAVIV_PARAM_GPU_VERTEX_CACHE_SIZE:
		*value = gpu->identity.vertex_cache_size;
		break;

	case ETNAVIV_PARAM_GPU_SHADER_CORE_COUNT:
		*value = gpu->identity.shader_core_count;
		break;

	case ETNAVIV_PARAM_GPU_PIXEL_PIPES:
		*value = gpu->identity.pixel_pipes;
		break;

	case ETNAVIV_PARAM_GPU_VERTEX_OUTPUT_BUFFER_SIZE:
		*value = gpu->identity.vertex_output_buffer_size;
		break;

	case ETNAVIV_PARAM_GPU_BUFFER_SIZE:
		*value = gpu->identity.buffer_size;
		break;

	case ETNAVIV_PARAM_GPU_INSTRUCTION_COUNT:
		*value = gpu->identity.instruction_count;
		break;

	case ETNAVIV_PARAM_GPU_NUM_CONSTANTS:
		*value = gpu->identity.num_constants;
		break;

	case ETNAVIV_PARAM_GPU_NUM_VARYINGS:
		*value = gpu->identity.varyings_count;
		break;

	default:
		DBG("%s: invalid param: %u", dev_name(gpu->dev), param);
		return -EINVAL;
	}

	return 0;
}


#define etnaviv_is_model_rev(gpu, mod, rev) \
	((gpu)->identity.model == chipModel_##mod && \
	 (gpu)->identity.revision == rev)
#define etnaviv_field(val, field) \
	(((val) & field##__MASK) >> field##__SHIFT)

static void etnaviv_hw_specs(struct etnaviv_gpu *gpu)
{
	if (gpu->identity.minor_features0 &
	    chipMinorFeatures0_MORE_MINOR_FEATURES) {
		u32 specs[4];
		unsigned int streams;

		specs[0] = gpu_read(gpu, VIVS_HI_CHIP_SPECS);
		specs[1] = gpu_read(gpu, VIVS_HI_CHIP_SPECS_2);
		specs[2] = gpu_read(gpu, VIVS_HI_CHIP_SPECS_3);
		specs[3] = gpu_read(gpu, VIVS_HI_CHIP_SPECS_4);

		gpu->identity.stream_count = etnaviv_field(specs[0],
					VIVS_HI_CHIP_SPECS_STREAM_COUNT);
		gpu->identity.register_max = etnaviv_field(specs[0],
					VIVS_HI_CHIP_SPECS_REGISTER_MAX);
		gpu->identity.thread_count = etnaviv_field(specs[0],
					VIVS_HI_CHIP_SPECS_THREAD_COUNT);
		gpu->identity.vertex_cache_size = etnaviv_field(specs[0],
					VIVS_HI_CHIP_SPECS_VERTEX_CACHE_SIZE);
		gpu->identity.shader_core_count = etnaviv_field(specs[0],
					VIVS_HI_CHIP_SPECS_SHADER_CORE_COUNT);
		gpu->identity.pixel_pipes = etnaviv_field(specs[0],
					VIVS_HI_CHIP_SPECS_PIXEL_PIPES);
		gpu->identity.vertex_output_buffer_size =
			etnaviv_field(specs[0],
				VIVS_HI_CHIP_SPECS_VERTEX_OUTPUT_BUFFER_SIZE);

		gpu->identity.buffer_size = etnaviv_field(specs[1],
					VIVS_HI_CHIP_SPECS_2_BUFFER_SIZE);
		gpu->identity.instruction_count = etnaviv_field(specs[1],
					VIVS_HI_CHIP_SPECS_2_INSTRUCTION_COUNT);
		gpu->identity.num_constants = etnaviv_field(specs[1],
					VIVS_HI_CHIP_SPECS_2_NUM_CONSTANTS);

		gpu->identity.varyings_count = etnaviv_field(specs[2],
					VIVS_HI_CHIP_SPECS_3_VARYINGS_COUNT);

		/* This overrides the value from older register if non-zero */
		streams = etnaviv_field(specs[3],
					VIVS_HI_CHIP_SPECS_4_STREAM_COUNT);
		if (streams)
			gpu->identity.stream_count = streams;
	}

	/* Fill in the stream count if not specified */
	if (gpu->identity.stream_count == 0) {
		if (gpu->identity.model >= 0x1000)
			gpu->identity.stream_count = 4;
		else
			gpu->identity.stream_count = 1;
	}

	/* Convert the register max value */
	if (gpu->identity.register_max)
		gpu->identity.register_max = 1 << gpu->identity.register_max;
	else if (gpu->identity.model == chipModel_GC400)
		gpu->identity.register_max = 32;
	else
		gpu->identity.register_max = 64;

	/* Convert thread count */
	if (gpu->identity.thread_count)
		gpu->identity.thread_count = 1 << gpu->identity.thread_count;
	else if (gpu->identity.model == chipModel_GC400)
		gpu->identity.thread_count = 64;
	else if (gpu->identity.model == chipModel_GC500 ||
		 gpu->identity.model == chipModel_GC530)
		gpu->identity.thread_count = 128;
	else
		gpu->identity.thread_count = 256;

	if (gpu->identity.vertex_cache_size == 0)
		gpu->identity.vertex_cache_size = 8;

	if (gpu->identity.shader_core_count == 0) {
		if (gpu->identity.model >= 0x1000)
			gpu->identity.shader_core_count = 2;
		else
			gpu->identity.shader_core_count = 1;
	}

	if (gpu->identity.pixel_pipes == 0)
		gpu->identity.pixel_pipes = 1;

	/* Convert virtex buffer size */
	if (gpu->identity.vertex_output_buffer_size) {
		gpu->identity.vertex_output_buffer_size =
			1 << gpu->identity.vertex_output_buffer_size;
	} else if (gpu->identity.model == chipModel_GC400) {
		if (gpu->identity.revision < 0x4000)
			gpu->identity.vertex_output_buffer_size = 512;
		else if (gpu->identity.revision < 0x4200)
			gpu->identity.vertex_output_buffer_size = 256;
		else
			gpu->identity.vertex_output_buffer_size = 128;
	} else {
		gpu->identity.vertex_output_buffer_size = 512;
	}

	switch (gpu->identity.instruction_count) {
	case 0:
		if (etnaviv_is_model_rev(gpu, GC2000, 0x5108) ||
		    gpu->identity.model == chipModel_GC880)
			gpu->identity.instruction_count = 512;
		else
			gpu->identity.instruction_count = 256;
		break;

	case 1:
		gpu->identity.instruction_count = 1024;
		break;

	case 2:
		gpu->identity.instruction_count = 2048;
		break;

	default:
		gpu->identity.instruction_count = 256;
		break;
	}

	if (gpu->identity.num_constants == 0)
		gpu->identity.num_constants = 168;

	if (gpu->identity.varyings_count == 0) {
		if (gpu->identity.minor_features1 & chipMinorFeatures1_HALTI0)
			gpu->identity.varyings_count = 12;
		else
			gpu->identity.varyings_count = 8;
	}

	/*
	 * For some cores, two varyings are consumed for position, so the
	 * maximum varying count needs to be reduced by one.
	 */
	if (etnaviv_is_model_rev(gpu, GC5000, 0x5434) ||
	    etnaviv_is_model_rev(gpu, GC4000, 0x5222) ||
	    etnaviv_is_model_rev(gpu, GC4000, 0x5245) ||
	    etnaviv_is_model_rev(gpu, GC4000, 0x5208) ||
	    etnaviv_is_model_rev(gpu, GC3000, 0x5435) ||
	    etnaviv_is_model_rev(gpu, GC2200, 0x5244) ||
	    etnaviv_is_model_rev(gpu, GC2100, 0x5108) ||
	    etnaviv_is_model_rev(gpu, GC2000, 0x5108) ||
	    etnaviv_is_model_rev(gpu, GC1500, 0x5246) ||
	    etnaviv_is_model_rev(gpu, GC880, 0x5107) ||
	    etnaviv_is_model_rev(gpu, GC880, 0x5106))
		gpu->identity.varyings_count -= 1;
}

static void etnaviv_hw_identify(struct etnaviv_gpu *gpu)
{
	u32 chipIdentity;

	chipIdentity = gpu_read(gpu, VIVS_HI_CHIP_IDENTITY);

	/* Special case for older graphic cores. */
	if (etnaviv_field(chipIdentity, VIVS_HI_CHIP_IDENTITY_FAMILY) == 0x01) {
		gpu->identity.model    = chipModel_GC500;
		gpu->identity.revision = etnaviv_field(chipIdentity,
					 VIVS_HI_CHIP_IDENTITY_REVISION);
	} else {

		gpu->identity.model = gpu_read(gpu, VIVS_HI_CHIP_MODEL);
		gpu->identity.revision = gpu_read(gpu, VIVS_HI_CHIP_REV);

		/*
		 * !!!! HACK ALERT !!!!
		 * Because people change device IDs without letting software
		 * know about it - here is the hack to make it all look the
		 * same.  Only for GC400 family.
		 */
		if ((gpu->identity.model & 0xff00) == 0x0400 &&
		    gpu->identity.model != chipModel_GC420) {
			gpu->identity.model = gpu->identity.model & 0x0400;
		}

		/* Another special case */
		if (etnaviv_is_model_rev(gpu, GC300, 0x2201)) {
			u32 chipDate = gpu_read(gpu, VIVS_HI_CHIP_DATE);
			u32 chipTime = gpu_read(gpu, VIVS_HI_CHIP_TIME);

			if (chipDate == 0x20080814 && chipTime == 0x12051100) {
				/*
				 * This IP has an ECO; put the correct
				 * revision in it.
				 */
				gpu->identity.revision = 0x1051;
			}
		}

		/*
		 * NXP likes to call the GPU on the i.MX6QP GC2000+, but in
		 * reality it's just a re-branded GC3000. We can identify this
		 * core by the upper half of the revision register being all 1.
		 * Fix model/rev here, so all other places can refer to this
		 * core by its real identity.
		 */
		if (etnaviv_is_model_rev(gpu, GC2000, 0xffff5450)) {
			gpu->identity.model = chipModel_GC3000;
			gpu->identity.revision &= 0xffff;
		}
	}

	dev_info(gpu->dev, "model: GC%x, revision: %x\n",
		 gpu->identity.model, gpu->identity.revision);

	gpu->identity.features = gpu_read(gpu, VIVS_HI_CHIP_FEATURE);

	/* Disable fast clear on GC700. */
	if (gpu->identity.model == chipModel_GC700)
		gpu->identity.features &= ~chipFeatures_FAST_CLEAR;

	if ((gpu->identity.model == chipModel_GC500 &&
	     gpu->identity.revision < 2) ||
	    (gpu->identity.model == chipModel_GC300 &&
	     gpu->identity.revision < 0x2000)) {

		/*
		 * GC500 rev 1.x and GC300 rev < 2.0 doesn't have these
		 * registers.
		 */
		gpu->identity.minor_features0 = 0;
		gpu->identity.minor_features1 = 0;
		gpu->identity.minor_features2 = 0;
		gpu->identity.minor_features3 = 0;
		gpu->identity.minor_features4 = 0;
		gpu->identity.minor_features5 = 0;
	} else
		gpu->identity.minor_features0 =
				gpu_read(gpu, VIVS_HI_CHIP_MINOR_FEATURE_0);

	if (gpu->identity.minor_features0 &
	    chipMinorFeatures0_MORE_MINOR_FEATURES) {
		gpu->identity.minor_features1 =
				gpu_read(gpu, VIVS_HI_CHIP_MINOR_FEATURE_1);
		gpu->identity.minor_features2 =
				gpu_read(gpu, VIVS_HI_CHIP_MINOR_FEATURE_2);
		gpu->identity.minor_features3 =
				gpu_read(gpu, VIVS_HI_CHIP_MINOR_FEATURE_3);
		gpu->identity.minor_features4 =
				gpu_read(gpu, VIVS_HI_CHIP_MINOR_FEATURE_4);
		gpu->identity.minor_features5 =
				gpu_read(gpu, VIVS_HI_CHIP_MINOR_FEATURE_5);
	}

	/* GC600 idle register reports zero bits where modules aren't present */
	if (gpu->identity.model == chipModel_GC600) {
		gpu->idle_mask = VIVS_HI_IDLE_STATE_TX |
				 VIVS_HI_IDLE_STATE_RA |
				 VIVS_HI_IDLE_STATE_SE |
				 VIVS_HI_IDLE_STATE_PA |
				 VIVS_HI_IDLE_STATE_SH |
				 VIVS_HI_IDLE_STATE_PE |
				 VIVS_HI_IDLE_STATE_DE |
				 VIVS_HI_IDLE_STATE_FE;
	} else {
		gpu->idle_mask = ~VIVS_HI_IDLE_STATE_AXI_LP;
	}

	etnaviv_hw_specs(gpu);
}

static void etnaviv_gpu_load_clock(struct etnaviv_gpu *gpu, u32 clock)
{
	gpu_write(gpu, VIVS_HI_CLOCK_CONTROL, clock |
		  VIVS_HI_CLOCK_CONTROL_FSCALE_CMD_LOAD);
	gpu_write(gpu, VIVS_HI_CLOCK_CONTROL, clock);
}

static void etnaviv_gpu_update_clock(struct etnaviv_gpu *gpu)
{
	if (gpu->identity.minor_features2 &
	    chipMinorFeatures2_DYNAMIC_FREQUENCY_SCALING) {
		clk_set_rate(gpu->clk_core,
			     gpu->base_rate_core >> gpu->freq_scale);
		clk_set_rate(gpu->clk_shader,
			     gpu->base_rate_shader >> gpu->freq_scale);
	} else {
		unsigned int fscale = 1 << (6 - gpu->freq_scale);
		u32 clock = gpu_read(gpu, VIVS_HI_CLOCK_CONTROL);

		clock &= ~VIVS_HI_CLOCK_CONTROL_FSCALE_VAL__MASK;
		clock |= VIVS_HI_CLOCK_CONTROL_FSCALE_VAL(fscale);
		etnaviv_gpu_load_clock(gpu, clock);
	}
}

static int etnaviv_hw_reset(struct etnaviv_gpu *gpu)
{
	u32 control, idle;
	unsigned long timeout;
	bool failed = true;

	/* We hope that the GPU resets in under one second */
	timeout = jiffies + msecs_to_jiffies(1000);

	while (time_is_after_jiffies(timeout)) {
		/* enable clock */
		unsigned int fscale = 1 << (6 - gpu->freq_scale);
		control = VIVS_HI_CLOCK_CONTROL_FSCALE_VAL(fscale);
		etnaviv_gpu_load_clock(gpu, control);

		/* isolate the GPU. */
		control |= VIVS_HI_CLOCK_CONTROL_ISOLATE_GPU;
		gpu_write(gpu, VIVS_HI_CLOCK_CONTROL, control);

		/* set soft reset. */
		control |= VIVS_HI_CLOCK_CONTROL_SOFT_RESET;
		gpu_write(gpu, VIVS_HI_CLOCK_CONTROL, control);

		/* wait for reset. */
		usleep_range(10, 20);

		/* reset soft reset bit. */
		control &= ~VIVS_HI_CLOCK_CONTROL_SOFT_RESET;
		gpu_write(gpu, VIVS_HI_CLOCK_CONTROL, control);

		/* reset GPU isolation. */
		control &= ~VIVS_HI_CLOCK_CONTROL_ISOLATE_GPU;
		gpu_write(gpu, VIVS_HI_CLOCK_CONTROL, control);

		/* read idle register. */
		idle = gpu_read(gpu, VIVS_HI_IDLE_STATE);

		/* try reseting again if FE it not idle */
		if ((idle & VIVS_HI_IDLE_STATE_FE) == 0) {
			dev_dbg(gpu->dev, "FE is not idle\n");
			continue;
		}

		/* read reset register. */
		control = gpu_read(gpu, VIVS_HI_CLOCK_CONTROL);

		/* is the GPU idle? */
		if (((control & VIVS_HI_CLOCK_CONTROL_IDLE_3D) == 0) ||
		    ((control & VIVS_HI_CLOCK_CONTROL_IDLE_2D) == 0)) {
			dev_dbg(gpu->dev, "GPU is not idle\n");
			continue;
		}

		/* disable debug registers, as they are not normally needed */
		control |= VIVS_HI_CLOCK_CONTROL_DISABLE_DEBUG_REGISTERS;
		gpu_write(gpu, VIVS_HI_CLOCK_CONTROL, control);

		failed = false;
		break;
	}

	if (failed) {
		idle = gpu_read(gpu, VIVS_HI_IDLE_STATE);
		control = gpu_read(gpu, VIVS_HI_CLOCK_CONTROL);

		dev_err(gpu->dev, "GPU failed to reset: FE %sidle, 3D %sidle, 2D %sidle\n",
			idle & VIVS_HI_IDLE_STATE_FE ? "" : "not ",
			control & VIVS_HI_CLOCK_CONTROL_IDLE_3D ? "" : "not ",
			control & VIVS_HI_CLOCK_CONTROL_IDLE_2D ? "" : "not ");

		return -EBUSY;
	}

	/* We rely on the GPU running, so program the clock */
	etnaviv_gpu_update_clock(gpu);

	return 0;
}

static void etnaviv_gpu_enable_mlcg(struct etnaviv_gpu *gpu)
{
	u32 pmc, ppc;

	/* enable clock gating */
	ppc = gpu_read(gpu, VIVS_PM_POWER_CONTROLS);
	ppc |= VIVS_PM_POWER_CONTROLS_ENABLE_MODULE_CLOCK_GATING;

	/* Disable stall module clock gating for 4.3.0.1 and 4.3.0.2 revs */
	if (gpu->identity.revision == 0x4301 ||
	    gpu->identity.revision == 0x4302)
		ppc |= VIVS_PM_POWER_CONTROLS_DISABLE_STALL_MODULE_CLOCK_GATING;

	gpu_write(gpu, VIVS_PM_POWER_CONTROLS, ppc);

	pmc = gpu_read(gpu, VIVS_PM_MODULE_CONTROLS);

	/* Disable PA clock gating for GC400+ without bugfix except for GC420 */
	if (gpu->identity.model >= chipModel_GC400 &&
	    gpu->identity.model != chipModel_GC420 &&
	    !(gpu->identity.minor_features3 & chipMinorFeatures3_BUG_FIXES12))
		pmc |= VIVS_PM_MODULE_CONTROLS_DISABLE_MODULE_CLOCK_GATING_PA;

	/*
	 * Disable PE clock gating on revs < 5.0.0.0 when HZ is
	 * present without a bug fix.
	 */
	if (gpu->identity.revision < 0x5000 &&
	    gpu->identity.minor_features0 & chipMinorFeatures0_HZ &&
	    !(gpu->identity.minor_features1 &
	      chipMinorFeatures1_DISABLE_PE_GATING))
		pmc |= VIVS_PM_MODULE_CONTROLS_DISABLE_MODULE_CLOCK_GATING_PE;

	if (gpu->identity.revision < 0x5422)
		pmc |= BIT(15); /* Unknown bit */

	/* Disable TX clock gating on affected core revisions. */
	if (etnaviv_is_model_rev(gpu, GC4000, 0x5222) ||
	    etnaviv_is_model_rev(gpu, GC2000, 0x5108))
		pmc |= VIVS_PM_MODULE_CONTROLS_DISABLE_MODULE_CLOCK_GATING_TX;

	pmc |= VIVS_PM_MODULE_CONTROLS_DISABLE_MODULE_CLOCK_GATING_RA_HZ;
	pmc |= VIVS_PM_MODULE_CONTROLS_DISABLE_MODULE_CLOCK_GATING_RA_EZ;

	gpu_write(gpu, VIVS_PM_MODULE_CONTROLS, pmc);
}

void etnaviv_gpu_start_fe(struct etnaviv_gpu *gpu, u32 address, u16 prefetch)
{
	gpu_write(gpu, VIVS_FE_COMMAND_ADDRESS, address);
	gpu_write(gpu, VIVS_FE_COMMAND_CONTROL,
		  VIVS_FE_COMMAND_CONTROL_ENABLE |
		  VIVS_FE_COMMAND_CONTROL_PREFETCH(prefetch));
}

static void etnaviv_gpu_setup_pulse_eater(struct etnaviv_gpu *gpu)
{
	/*
	 * Base value for VIVS_PM_PULSE_EATER register on models where it
	 * cannot be read, extracted from vivante kernel driver.
	 */
	u32 pulse_eater = 0x01590880;

	if (etnaviv_is_model_rev(gpu, GC4000, 0x5208) ||
	    etnaviv_is_model_rev(gpu, GC4000, 0x5222)) {
		pulse_eater |= BIT(23);

	}

	if (etnaviv_is_model_rev(gpu, GC1000, 0x5039) ||
	    etnaviv_is_model_rev(gpu, GC1000, 0x5040)) {
		pulse_eater &= ~BIT(16);
		pulse_eater |= BIT(17);
	}

	if ((gpu->identity.revision > 0x5420) &&
	    (gpu->identity.features & chipFeatures_PIPE_3D))
	{
		/* Performance fix: disable internal DFS */
		pulse_eater = gpu_read(gpu, VIVS_PM_PULSE_EATER);
		pulse_eater |= BIT(18);
	}

	gpu_write(gpu, VIVS_PM_PULSE_EATER, pulse_eater);
}

static void etnaviv_gpu_hw_init(struct etnaviv_gpu *gpu)
{
	u16 prefetch;

	if ((etnaviv_is_model_rev(gpu, GC320, 0x5007) ||
	     etnaviv_is_model_rev(gpu, GC320, 0x5220)) &&
	    gpu_read(gpu, VIVS_HI_CHIP_TIME) != 0x2062400) {
		u32 mc_memory_debug;

		mc_memory_debug = gpu_read(gpu, VIVS_MC_DEBUG_MEMORY) & ~0xff;

		if (gpu->identity.revision == 0x5007)
			mc_memory_debug |= 0x0c;
		else
			mc_memory_debug |= 0x08;

		gpu_write(gpu, VIVS_MC_DEBUG_MEMORY, mc_memory_debug);
	}

	/* enable module-level clock gating */
	etnaviv_gpu_enable_mlcg(gpu);

	/*
	 * Update GPU AXI cache atttribute to "cacheable, no allocate".
	 * This is necessary to prevent the iMX6 SoC locking up.
	 */
	gpu_write(gpu, VIVS_HI_AXI_CONFIG,
		  VIVS_HI_AXI_CONFIG_AWCACHE(2) |
		  VIVS_HI_AXI_CONFIG_ARCACHE(2));

	/* GC2000 rev 5108 needs a special bus config */
	if (etnaviv_is_model_rev(gpu, GC2000, 0x5108)) {
		u32 bus_config = gpu_read(gpu, VIVS_MC_BUS_CONFIG);
		bus_config &= ~(VIVS_MC_BUS_CONFIG_FE_BUS_CONFIG__MASK |
				VIVS_MC_BUS_CONFIG_TX_BUS_CONFIG__MASK);
		bus_config |= VIVS_MC_BUS_CONFIG_FE_BUS_CONFIG(1) |
			      VIVS_MC_BUS_CONFIG_TX_BUS_CONFIG(0);
		gpu_write(gpu, VIVS_MC_BUS_CONFIG, bus_config);
	}

	/* setup the pulse eater */
	etnaviv_gpu_setup_pulse_eater(gpu);

	/* setup the MMU */
	etnaviv_iommu_restore(gpu);

	/* Start command processor */
	prefetch = etnaviv_buffer_init(gpu);

	gpu_write(gpu, VIVS_HI_INTR_ENBL, ~0U);
	etnaviv_gpu_start_fe(gpu, etnaviv_cmdbuf_get_va(&gpu->buffer),
			     prefetch);
}

int etnaviv_gpu_init(struct etnaviv_gpu *gpu)
{
	int ret, i;

	ret = pm_runtime_get_sync(gpu->dev);
	if (ret < 0) {
		dev_err(gpu->dev, "Failed to enable GPU power domain\n");
		return ret;
	}

	etnaviv_hw_identify(gpu);

	if (gpu->identity.model == 0) {
		dev_err(gpu->dev, "Unknown GPU model\n");
		ret = -ENXIO;
		goto fail;
	}

	/* Exclude VG cores with FE2.0 */
	if (gpu->identity.features & chipFeatures_PIPE_VG &&
	    gpu->identity.features & chipFeatures_FE20) {
		dev_info(gpu->dev, "Ignoring GPU with VG and FE2.0\n");
		ret = -ENXIO;
		goto fail;
	}

	/*
	 * Set the GPU linear window to be at the end of the DMA window, where
	 * the CMA area is likely to reside. This ensures that we are able to
	 * map the command buffers while having the linear window overlap as
	 * much RAM as possible, so we can optimize mappings for other buffers.
	 *
	 * For 3D cores only do this if MC2.0 is present, as with MC1.0 it leads
	 * to different views of the memory on the individual engines.
	 */
	if (!(gpu->identity.features & chipFeatures_PIPE_3D) ||
	    (gpu->identity.minor_features0 & chipMinorFeatures0_MC20)) {
		u32 dma_mask = (u32)dma_get_required_mask(gpu->dev);
		if (dma_mask < PHYS_OFFSET + SZ_2G)
			gpu->memory_base = PHYS_OFFSET;
		else
			gpu->memory_base = dma_mask - SZ_2G + 1;
	} else if (PHYS_OFFSET >= SZ_2G) {
		dev_info(gpu->dev, "Need to move linear window on MC1.0, disabling TS\n");
		gpu->memory_base = PHYS_OFFSET;
		gpu->identity.features &= ~chipFeatures_FAST_CLEAR;
	}

	ret = etnaviv_hw_reset(gpu);
	if (ret) {
		dev_err(gpu->dev, "GPU reset failed\n");
		goto fail;
	}

	gpu->mmu = etnaviv_iommu_new(gpu);
	if (IS_ERR(gpu->mmu)) {
		dev_err(gpu->dev, "Failed to instantiate GPU IOMMU\n");
		ret = PTR_ERR(gpu->mmu);
		goto fail;
	}

	gpu->cmdbuf_suballoc = etnaviv_cmdbuf_suballoc_new(gpu);
	if (IS_ERR(gpu->cmdbuf_suballoc)) {
		dev_err(gpu->dev, "Failed to create cmdbuf suballocator\n");
		ret = PTR_ERR(gpu->cmdbuf_suballoc);
		goto fail;
	}

	/* Create buffer: */
<<<<<<< HEAD
	gpu->buffer = etnaviv_cmdbuf_new(gpu->cmdbuf_suballoc, PAGE_SIZE, 0, 0);
	if (!gpu->buffer) {
		ret = -ENOMEM;
=======
	ret = etnaviv_cmdbuf_init(gpu->cmdbuf_suballoc, &gpu->buffer,
				  PAGE_SIZE);
	if (ret) {
>>>>>>> 661e50bc
		dev_err(gpu->dev, "could not create command buffer\n");
		goto destroy_iommu;
	}

	if (gpu->mmu->version == ETNAVIV_IOMMU_V1 &&
	    etnaviv_cmdbuf_get_va(&gpu->buffer) > 0x80000000) {
		ret = -EINVAL;
		dev_err(gpu->dev,
			"command buffer outside valid memory window\n");
		goto free_buffer;
	}

	/* Setup event management */
	spin_lock_init(&gpu->event_spinlock);
	init_completion(&gpu->event_free);
	bitmap_zero(gpu->event_bitmap, ETNA_NR_EVENTS);
	for (i = 0; i < ARRAY_SIZE(gpu->event); i++)
		complete(&gpu->event_free);

	/* Now program the hardware */
	mutex_lock(&gpu->lock);
	etnaviv_gpu_hw_init(gpu);
	gpu->exec_state = -1;
	mutex_unlock(&gpu->lock);

	pm_runtime_mark_last_busy(gpu->dev);
	pm_runtime_put_autosuspend(gpu->dev);

	return 0;

free_buffer:
	etnaviv_cmdbuf_free(&gpu->buffer);
destroy_iommu:
	etnaviv_iommu_destroy(gpu->mmu);
	gpu->mmu = NULL;
fail:
	pm_runtime_mark_last_busy(gpu->dev);
	pm_runtime_put_autosuspend(gpu->dev);

	return ret;
}

#ifdef CONFIG_DEBUG_FS
struct dma_debug {
	u32 address[2];
	u32 state[2];
};

static void verify_dma(struct etnaviv_gpu *gpu, struct dma_debug *debug)
{
	u32 i;

	debug->address[0] = gpu_read(gpu, VIVS_FE_DMA_ADDRESS);
	debug->state[0]   = gpu_read(gpu, VIVS_FE_DMA_DEBUG_STATE);

	for (i = 0; i < 500; i++) {
		debug->address[1] = gpu_read(gpu, VIVS_FE_DMA_ADDRESS);
		debug->state[1]   = gpu_read(gpu, VIVS_FE_DMA_DEBUG_STATE);

		if (debug->address[0] != debug->address[1])
			break;

		if (debug->state[0] != debug->state[1])
			break;
	}
}

int etnaviv_gpu_debugfs(struct etnaviv_gpu *gpu, struct seq_file *m)
{
	struct dma_debug debug;
	u32 dma_lo, dma_hi, axi, idle;
	int ret;

	seq_printf(m, "%s Status:\n", dev_name(gpu->dev));

	ret = pm_runtime_get_sync(gpu->dev);
	if (ret < 0)
		return ret;

	dma_lo = gpu_read(gpu, VIVS_FE_DMA_LOW);
	dma_hi = gpu_read(gpu, VIVS_FE_DMA_HIGH);
	axi = gpu_read(gpu, VIVS_HI_AXI_STATUS);
	idle = gpu_read(gpu, VIVS_HI_IDLE_STATE);

	verify_dma(gpu, &debug);

	seq_puts(m, "\tfeatures\n");
	seq_printf(m, "\t minor_features0: 0x%08x\n",
		   gpu->identity.minor_features0);
	seq_printf(m, "\t minor_features1: 0x%08x\n",
		   gpu->identity.minor_features1);
	seq_printf(m, "\t minor_features2: 0x%08x\n",
		   gpu->identity.minor_features2);
	seq_printf(m, "\t minor_features3: 0x%08x\n",
		   gpu->identity.minor_features3);
	seq_printf(m, "\t minor_features4: 0x%08x\n",
		   gpu->identity.minor_features4);
	seq_printf(m, "\t minor_features5: 0x%08x\n",
		   gpu->identity.minor_features5);

	seq_puts(m, "\tspecs\n");
	seq_printf(m, "\t stream_count:  %d\n",
			gpu->identity.stream_count);
	seq_printf(m, "\t register_max: %d\n",
			gpu->identity.register_max);
	seq_printf(m, "\t thread_count: %d\n",
			gpu->identity.thread_count);
	seq_printf(m, "\t vertex_cache_size: %d\n",
			gpu->identity.vertex_cache_size);
	seq_printf(m, "\t shader_core_count: %d\n",
			gpu->identity.shader_core_count);
	seq_printf(m, "\t pixel_pipes: %d\n",
			gpu->identity.pixel_pipes);
	seq_printf(m, "\t vertex_output_buffer_size: %d\n",
			gpu->identity.vertex_output_buffer_size);
	seq_printf(m, "\t buffer_size: %d\n",
			gpu->identity.buffer_size);
	seq_printf(m, "\t instruction_count: %d\n",
			gpu->identity.instruction_count);
	seq_printf(m, "\t num_constants: %d\n",
			gpu->identity.num_constants);
	seq_printf(m, "\t varyings_count: %d\n",
			gpu->identity.varyings_count);

	seq_printf(m, "\taxi: 0x%08x\n", axi);
	seq_printf(m, "\tidle: 0x%08x\n", idle);
	idle |= ~gpu->idle_mask & ~VIVS_HI_IDLE_STATE_AXI_LP;
	if ((idle & VIVS_HI_IDLE_STATE_FE) == 0)
		seq_puts(m, "\t FE is not idle\n");
	if ((idle & VIVS_HI_IDLE_STATE_DE) == 0)
		seq_puts(m, "\t DE is not idle\n");
	if ((idle & VIVS_HI_IDLE_STATE_PE) == 0)
		seq_puts(m, "\t PE is not idle\n");
	if ((idle & VIVS_HI_IDLE_STATE_SH) == 0)
		seq_puts(m, "\t SH is not idle\n");
	if ((idle & VIVS_HI_IDLE_STATE_PA) == 0)
		seq_puts(m, "\t PA is not idle\n");
	if ((idle & VIVS_HI_IDLE_STATE_SE) == 0)
		seq_puts(m, "\t SE is not idle\n");
	if ((idle & VIVS_HI_IDLE_STATE_RA) == 0)
		seq_puts(m, "\t RA is not idle\n");
	if ((idle & VIVS_HI_IDLE_STATE_TX) == 0)
		seq_puts(m, "\t TX is not idle\n");
	if ((idle & VIVS_HI_IDLE_STATE_VG) == 0)
		seq_puts(m, "\t VG is not idle\n");
	if ((idle & VIVS_HI_IDLE_STATE_IM) == 0)
		seq_puts(m, "\t IM is not idle\n");
	if ((idle & VIVS_HI_IDLE_STATE_FP) == 0)
		seq_puts(m, "\t FP is not idle\n");
	if ((idle & VIVS_HI_IDLE_STATE_TS) == 0)
		seq_puts(m, "\t TS is not idle\n");
	if (idle & VIVS_HI_IDLE_STATE_AXI_LP)
		seq_puts(m, "\t AXI low power mode\n");

	if (gpu->identity.features & chipFeatures_DEBUG_MODE) {
		u32 read0 = gpu_read(gpu, VIVS_MC_DEBUG_READ0);
		u32 read1 = gpu_read(gpu, VIVS_MC_DEBUG_READ1);
		u32 write = gpu_read(gpu, VIVS_MC_DEBUG_WRITE);

		seq_puts(m, "\tMC\n");
		seq_printf(m, "\t read0: 0x%08x\n", read0);
		seq_printf(m, "\t read1: 0x%08x\n", read1);
		seq_printf(m, "\t write: 0x%08x\n", write);
	}

	seq_puts(m, "\tDMA ");

	if (debug.address[0] == debug.address[1] &&
	    debug.state[0] == debug.state[1]) {
		seq_puts(m, "seems to be stuck\n");
	} else if (debug.address[0] == debug.address[1]) {
		seq_puts(m, "address is constant\n");
	} else {
		seq_puts(m, "is running\n");
	}

	seq_printf(m, "\t address 0: 0x%08x\n", debug.address[0]);
	seq_printf(m, "\t address 1: 0x%08x\n", debug.address[1]);
	seq_printf(m, "\t state 0: 0x%08x\n", debug.state[0]);
	seq_printf(m, "\t state 1: 0x%08x\n", debug.state[1]);
	seq_printf(m, "\t last fetch 64 bit word: 0x%08x 0x%08x\n",
		   dma_lo, dma_hi);

	ret = 0;

	pm_runtime_mark_last_busy(gpu->dev);
	pm_runtime_put_autosuspend(gpu->dev);

	return ret;
}
#endif

/*
 * Hangcheck detection for locked gpu:
 */
static void recover_worker(struct work_struct *work)
{
	struct etnaviv_gpu *gpu = container_of(work, struct etnaviv_gpu,
					       recover_work);
	unsigned long flags;
	unsigned int i = 0;

	dev_err(gpu->dev, "hangcheck recover!\n");

	if (pm_runtime_get_sync(gpu->dev) < 0)
		return;

	mutex_lock(&gpu->lock);

	/* Only catch the first event, or when manually re-armed */
	if (etnaviv_dump_core) {
		etnaviv_core_dump(gpu);
		etnaviv_dump_core = false;
	}

	etnaviv_hw_reset(gpu);

	/* complete all events, the GPU won't do it after the reset */
	spin_lock_irqsave(&gpu->event_spinlock, flags);
	for_each_set_bit_from(i, gpu->event_bitmap, ETNA_NR_EVENTS) {
		dma_fence_signal(gpu->event[i].fence);
		gpu->event[i].fence = NULL;
		complete(&gpu->event_free);
	}
	bitmap_zero(gpu->event_bitmap, ETNA_NR_EVENTS);
	spin_unlock_irqrestore(&gpu->event_spinlock, flags);
	gpu->completed_fence = gpu->active_fence;

	etnaviv_gpu_hw_init(gpu);
	gpu->lastctx = NULL;
	gpu->exec_state = -1;

	mutex_unlock(&gpu->lock);
	pm_runtime_mark_last_busy(gpu->dev);
	pm_runtime_put_autosuspend(gpu->dev);

	/* Retire the buffer objects in a work */
	queue_work(gpu->wq, &gpu->retire_work);
}

static void hangcheck_timer_reset(struct etnaviv_gpu *gpu)
{
	DBG("%s", dev_name(gpu->dev));
	mod_timer(&gpu->hangcheck_timer,
		  round_jiffies_up(jiffies + DRM_ETNAVIV_HANGCHECK_JIFFIES));
}

static void hangcheck_handler(struct timer_list *t)
{
	struct etnaviv_gpu *gpu = from_timer(gpu, t, hangcheck_timer);
	u32 fence = gpu->completed_fence;
	bool progress = false;

	if (fence != gpu->hangcheck_fence) {
		gpu->hangcheck_fence = fence;
		progress = true;
	}

	if (!progress) {
		u32 dma_addr = gpu_read(gpu, VIVS_FE_DMA_ADDRESS);
		int change = dma_addr - gpu->hangcheck_dma_addr;

		if (change < 0 || change > 16) {
			gpu->hangcheck_dma_addr = dma_addr;
			progress = true;
		}
	}

	if (!progress && fence_after(gpu->active_fence, fence)) {
		dev_err(gpu->dev, "hangcheck detected gpu lockup!\n");
		dev_err(gpu->dev, "     completed fence: %u\n", fence);
		dev_err(gpu->dev, "     active fence: %u\n",
			gpu->active_fence);
		queue_work(gpu->wq, &gpu->recover_work);
	}

	/* if still more pending work, reset the hangcheck timer: */
	if (fence_after(gpu->active_fence, gpu->hangcheck_fence))
		hangcheck_timer_reset(gpu);
}

static void hangcheck_disable(struct etnaviv_gpu *gpu)
{
	del_timer_sync(&gpu->hangcheck_timer);
	cancel_work_sync(&gpu->recover_work);
}

/* fence object management */
struct etnaviv_fence {
	struct etnaviv_gpu *gpu;
	struct dma_fence base;
};

static inline struct etnaviv_fence *to_etnaviv_fence(struct dma_fence *fence)
{
	return container_of(fence, struct etnaviv_fence, base);
}

static const char *etnaviv_fence_get_driver_name(struct dma_fence *fence)
{
	return "etnaviv";
}

static const char *etnaviv_fence_get_timeline_name(struct dma_fence *fence)
{
	struct etnaviv_fence *f = to_etnaviv_fence(fence);

	return dev_name(f->gpu->dev);
}

static bool etnaviv_fence_enable_signaling(struct dma_fence *fence)
{
	return true;
}

static bool etnaviv_fence_signaled(struct dma_fence *fence)
{
	struct etnaviv_fence *f = to_etnaviv_fence(fence);

	return fence_completed(f->gpu, f->base.seqno);
}

static void etnaviv_fence_release(struct dma_fence *fence)
{
	struct etnaviv_fence *f = to_etnaviv_fence(fence);

	kfree_rcu(f, base.rcu);
}

static const struct dma_fence_ops etnaviv_fence_ops = {
	.get_driver_name = etnaviv_fence_get_driver_name,
	.get_timeline_name = etnaviv_fence_get_timeline_name,
	.enable_signaling = etnaviv_fence_enable_signaling,
	.signaled = etnaviv_fence_signaled,
	.wait = dma_fence_default_wait,
	.release = etnaviv_fence_release,
};

static struct dma_fence *etnaviv_gpu_fence_alloc(struct etnaviv_gpu *gpu)
{
	struct etnaviv_fence *f;

	/*
	 * GPU lock must already be held, otherwise fence completion order might
	 * not match the seqno order assigned here.
	 */
	lockdep_assert_held(&gpu->lock);

	f = kzalloc(sizeof(*f), GFP_KERNEL);
	if (!f)
		return NULL;

	f->gpu = gpu;

	dma_fence_init(&f->base, &etnaviv_fence_ops, &gpu->fence_spinlock,
		       gpu->fence_context, ++gpu->next_fence);

	return &f->base;
}

int etnaviv_gpu_fence_sync_obj(struct etnaviv_gem_object *etnaviv_obj,
	unsigned int context, bool exclusive, bool explicit)
{
	struct reservation_object *robj = etnaviv_obj->resv;
	struct reservation_object_list *fobj;
	struct dma_fence *fence;
	int i, ret;

	if (!exclusive) {
		ret = reservation_object_reserve_shared(robj);
		if (ret)
			return ret;
	}

	if (explicit)
		return 0;

	/*
	 * If we have any shared fences, then the exclusive fence
	 * should be ignored as it will already have been signalled.
	 */
	fobj = reservation_object_get_list(robj);
	if (!fobj || fobj->shared_count == 0) {
		/* Wait on any existing exclusive fence which isn't our own */
		fence = reservation_object_get_excl(robj);
		if (fence && fence->context != context) {
			ret = dma_fence_wait(fence, true);
			if (ret)
				return ret;
		}
	}

	if (!exclusive || !fobj)
		return 0;

	for (i = 0; i < fobj->shared_count; i++) {
		fence = rcu_dereference_protected(fobj->shared[i],
						reservation_object_held(robj));
		if (fence->context != context) {
			ret = dma_fence_wait(fence, true);
			if (ret)
				return ret;
		}
	}

	return 0;
}

/*
 * event management:
 */

static int event_alloc(struct etnaviv_gpu *gpu, unsigned nr_events,
	unsigned int *events)
{
	unsigned long flags, timeout = msecs_to_jiffies(10 * 10000);
	unsigned i, acquired = 0;

	for (i = 0; i < nr_events; i++) {
		unsigned long ret;

		ret = wait_for_completion_timeout(&gpu->event_free, timeout);

		if (!ret) {
			dev_err(gpu->dev, "wait_for_completion_timeout failed");
			goto out;
		}

		acquired++;
		timeout = ret;
	}

	spin_lock_irqsave(&gpu->event_spinlock, flags);

	for (i = 0; i < nr_events; i++) {
		int event = find_first_zero_bit(gpu->event_bitmap, ETNA_NR_EVENTS);

		events[i] = event;
		memset(&gpu->event[event], 0, sizeof(struct etnaviv_event));
		set_bit(event, gpu->event_bitmap);
	}

	spin_unlock_irqrestore(&gpu->event_spinlock, flags);

	return 0;

out:
	for (i = 0; i < acquired; i++)
		complete(&gpu->event_free);

	return -EBUSY;
}

static void event_free(struct etnaviv_gpu *gpu, unsigned int event)
{
	unsigned long flags;

	spin_lock_irqsave(&gpu->event_spinlock, flags);

	if (!test_bit(event, gpu->event_bitmap)) {
		dev_warn(gpu->dev, "event %u is already marked as free",
			 event);
		spin_unlock_irqrestore(&gpu->event_spinlock, flags);
	} else {
		clear_bit(event, gpu->event_bitmap);
		spin_unlock_irqrestore(&gpu->event_spinlock, flags);

		complete(&gpu->event_free);
	}
}

/*
 * Cmdstream submission/retirement:
 */

static void retire_worker(struct work_struct *work)
{
	struct etnaviv_gpu *gpu = container_of(work, struct etnaviv_gpu,
					       retire_work);
	u32 fence = gpu->completed_fence;
	struct etnaviv_gem_submit *submit, *tmp;
	LIST_HEAD(retire_list);

	mutex_lock(&gpu->lock);
	list_for_each_entry_safe(submit, tmp, &gpu->active_submit_list, node) {
		if (!dma_fence_is_signaled(submit->out_fence))
			break;

		list_move(&submit->node, &retire_list);
	}

	gpu->retired_fence = fence;

	mutex_unlock(&gpu->lock);

	list_for_each_entry_safe(submit, tmp, &retire_list, node)
		etnaviv_submit_put(submit);
}

int etnaviv_gpu_wait_fence_interruptible(struct etnaviv_gpu *gpu,
	u32 fence, struct timespec *timeout)
{
	int ret;

	if (fence_after(fence, gpu->next_fence)) {
		DRM_ERROR("waiting on invalid fence: %u (of %u)\n",
				fence, gpu->next_fence);
		return -EINVAL;
	}

	if (!timeout) {
		/* No timeout was requested: just test for completion */
		ret = fence_completed(gpu, fence) ? 0 : -EBUSY;
	} else {
		unsigned long remaining = etnaviv_timeout_to_jiffies(timeout);

		ret = wait_event_interruptible_timeout(gpu->fence_event,
						fence_completed(gpu, fence),
						remaining);
		if (ret == 0) {
			DBG("timeout waiting for fence: %u (retired: %u completed: %u)",
				fence, gpu->retired_fence,
				gpu->completed_fence);
			ret = -ETIMEDOUT;
		} else if (ret != -ERESTARTSYS) {
			ret = 0;
		}
	}

	return ret;
}

/*
 * Wait for an object to become inactive.  This, on it's own, is not race
 * free: the object is moved by the retire worker off the active list, and
 * then the iova is put.  Moreover, the object could be re-submitted just
 * after we notice that it's become inactive.
 *
 * Although the retirement happens under the gpu lock, we don't want to hold
 * that lock in this function while waiting.
 */
int etnaviv_gpu_wait_obj_inactive(struct etnaviv_gpu *gpu,
	struct etnaviv_gem_object *etnaviv_obj, struct timespec *timeout)
{
	unsigned long remaining;
	long ret;

	if (!timeout)
		return !is_active(etnaviv_obj) ? 0 : -EBUSY;

	remaining = etnaviv_timeout_to_jiffies(timeout);

	ret = wait_event_interruptible_timeout(gpu->fence_event,
					       !is_active(etnaviv_obj),
					       remaining);
	if (ret > 0)
		return 0;
	else if (ret == -ERESTARTSYS)
		return -ERESTARTSYS;
	else
		return -ETIMEDOUT;
}

static void sync_point_perfmon_sample(struct etnaviv_gpu *gpu,
	struct etnaviv_event *event, unsigned int flags)
{
	const struct etnaviv_gem_submit *submit = event->submit;
	unsigned int i;

	for (i = 0; i < submit->nr_pmrs; i++) {
		const struct etnaviv_perfmon_request *pmr = submit->pmrs + i;

		if (pmr->flags == flags)
			etnaviv_perfmon_process(gpu, pmr, submit->exec_state);
	}
}

static void sync_point_perfmon_sample_pre(struct etnaviv_gpu *gpu,
	struct etnaviv_event *event)
{
	u32 val;

	/* disable clock gating */
	val = gpu_read(gpu, VIVS_PM_POWER_CONTROLS);
	val &= ~VIVS_PM_POWER_CONTROLS_ENABLE_MODULE_CLOCK_GATING;
	gpu_write(gpu, VIVS_PM_POWER_CONTROLS, val);

	/* enable debug register */
	val = gpu_read(gpu, VIVS_HI_CLOCK_CONTROL);
	val &= ~VIVS_HI_CLOCK_CONTROL_DISABLE_DEBUG_REGISTERS;
	gpu_write(gpu, VIVS_HI_CLOCK_CONTROL, val);

	sync_point_perfmon_sample(gpu, event, ETNA_PM_PROCESS_PRE);
}

static void sync_point_perfmon_sample_post(struct etnaviv_gpu *gpu,
	struct etnaviv_event *event)
{
	const struct etnaviv_gem_submit *submit = event->submit;
	unsigned int i;
	u32 val;

	sync_point_perfmon_sample(gpu, event, ETNA_PM_PROCESS_POST);

	for (i = 0; i < submit->nr_pmrs; i++) {
		const struct etnaviv_perfmon_request *pmr = submit->pmrs + i;

		*pmr->bo_vma = pmr->sequence;
	}

	/* disable debug register */
	val = gpu_read(gpu, VIVS_HI_CLOCK_CONTROL);
	val |= VIVS_HI_CLOCK_CONTROL_DISABLE_DEBUG_REGISTERS;
	gpu_write(gpu, VIVS_HI_CLOCK_CONTROL, val);

	/* enable clock gating */
	val = gpu_read(gpu, VIVS_PM_POWER_CONTROLS);
	val |= VIVS_PM_POWER_CONTROLS_ENABLE_MODULE_CLOCK_GATING;
	gpu_write(gpu, VIVS_PM_POWER_CONTROLS, val);
}

<<<<<<< HEAD
static void sync_point_perfmon_sample(struct etnaviv_gpu *gpu,
	struct etnaviv_event *event, unsigned int flags)
{
	const struct etnaviv_cmdbuf *cmdbuf = event->cmdbuf;
	unsigned int i;

	for (i = 0; i < cmdbuf->nr_pmrs; i++) {
		const struct etnaviv_perfmon_request *pmr = cmdbuf->pmrs + i;

		if (pmr->flags == flags)
			etnaviv_perfmon_process(gpu, pmr);
	}
}

static void sync_point_perfmon_sample_pre(struct etnaviv_gpu *gpu,
	struct etnaviv_event *event)
{
	u32 val;

	/* disable clock gating */
	val = gpu_read(gpu, VIVS_PM_POWER_CONTROLS);
	val &= ~VIVS_PM_POWER_CONTROLS_ENABLE_MODULE_CLOCK_GATING;
	gpu_write(gpu, VIVS_PM_POWER_CONTROLS, val);

	/* enable debug register */
	val = gpu_read(gpu, VIVS_HI_CLOCK_CONTROL);
	val &= ~VIVS_HI_CLOCK_CONTROL_DISABLE_DEBUG_REGISTERS;
	gpu_write(gpu, VIVS_HI_CLOCK_CONTROL, val);

	sync_point_perfmon_sample(gpu, event, ETNA_PM_PROCESS_PRE);
}

static void sync_point_perfmon_sample_post(struct etnaviv_gpu *gpu,
	struct etnaviv_event *event)
{
	const struct etnaviv_cmdbuf *cmdbuf = event->cmdbuf;
	unsigned int i;
	u32 val;

	sync_point_perfmon_sample(gpu, event, ETNA_PM_PROCESS_POST);

	for (i = 0; i < cmdbuf->nr_pmrs; i++) {
		const struct etnaviv_perfmon_request *pmr = cmdbuf->pmrs + i;

		*pmr->bo_vma = pmr->sequence;
	}

	/* disable debug register */
	val = gpu_read(gpu, VIVS_HI_CLOCK_CONTROL);
	val |= VIVS_HI_CLOCK_CONTROL_DISABLE_DEBUG_REGISTERS;
	gpu_write(gpu, VIVS_HI_CLOCK_CONTROL, val);

	/* enable clock gating */
	val = gpu_read(gpu, VIVS_PM_POWER_CONTROLS);
	val |= VIVS_PM_POWER_CONTROLS_ENABLE_MODULE_CLOCK_GATING;
	gpu_write(gpu, VIVS_PM_POWER_CONTROLS, val);
}

=======
>>>>>>> 661e50bc

/* add bo's to gpu's ring, and kick gpu: */
int etnaviv_gpu_submit(struct etnaviv_gpu *gpu,
	struct etnaviv_gem_submit *submit)
{
<<<<<<< HEAD
	struct dma_fence *fence;
=======
>>>>>>> 661e50bc
	unsigned int i, nr_events = 1, event[3];
	int ret;

	ret = pm_runtime_get_sync(gpu->dev);
	if (ret < 0)
		return ret;
	submit->runtime_resumed = true;

	/*
	 * if there are performance monitor requests we need to have
	 * - a sync point to re-configure gpu and process ETNA_PM_PROCESS_PRE
	 *   requests.
	 * - a sync point to re-configure gpu, process ETNA_PM_PROCESS_POST requests
	 *   and update the sequence number for userspace.
	 */
	if (submit->nr_pmrs)
		nr_events = 3;

<<<<<<< HEAD
	/*
	 * if there are performance monitor requests we need to have
	 * - a sync point to re-configure gpu and process ETNA_PM_PROCESS_PRE
	 *   requests.
	 * - a sync point to re-configure gpu, process ETNA_PM_PROCESS_POST requests
	 *   and update the sequence number for userspace.
	 */
	if (cmdbuf->nr_pmrs)
		nr_events = 3;

	ret = event_alloc(gpu, nr_events, event);
	if (ret) {
		DRM_ERROR("no free events\n");
		goto out_pm_put;
=======
	ret = event_alloc(gpu, nr_events, event);
	if (ret) {
		DRM_ERROR("no free events\n");
		return ret;
>>>>>>> 661e50bc
	}

	mutex_lock(&gpu->lock);

<<<<<<< HEAD
	fence = etnaviv_gpu_fence_alloc(gpu);
	if (!fence) {
=======
	submit->out_fence = etnaviv_gpu_fence_alloc(gpu);
	if (!submit->out_fence) {
>>>>>>> 661e50bc
		for (i = 0; i < nr_events; i++)
			event_free(gpu, event[i]);

		ret = -ENOMEM;
		goto out_unlock;
	}

<<<<<<< HEAD
	gpu->event[event[0]].fence = fence;
	submit->fence = dma_fence_get(fence);
	gpu->active_fence = submit->fence->seqno;
=======
	gpu->active_fence = submit->out_fence->seqno;
>>>>>>> 661e50bc

	if (submit->nr_pmrs) {
		gpu->event[event[1]].sync_point = &sync_point_perfmon_sample_pre;
		kref_get(&submit->refcount);
		gpu->event[event[1]].submit = submit;
		etnaviv_sync_point_queue(gpu, event[1]);
	}

<<<<<<< HEAD
	if (cmdbuf->nr_pmrs) {
		gpu->event[event[1]].sync_point = &sync_point_perfmon_sample_pre;
		gpu->event[event[1]].cmdbuf = cmdbuf;
		etnaviv_sync_point_queue(gpu, event[1]);
	}

	etnaviv_buffer_queue(gpu, event[0], cmdbuf);

	if (cmdbuf->nr_pmrs) {
		gpu->event[event[2]].sync_point = &sync_point_perfmon_sample_post;
		gpu->event[event[2]].cmdbuf = cmdbuf;
		etnaviv_sync_point_queue(gpu, event[2]);
	}

	cmdbuf->fence = fence;
	list_add_tail(&cmdbuf->node, &gpu->active_cmd_list);

	/* We're committed to adding this command buffer, hold a PM reference */
	pm_runtime_get_noresume(gpu->dev);
=======
	kref_get(&submit->refcount);
	gpu->event[event[0]].fence = submit->out_fence;
	etnaviv_buffer_queue(gpu, submit->exec_state, event[0],
			     &submit->cmdbuf);
>>>>>>> 661e50bc

	if (submit->nr_pmrs) {
		gpu->event[event[2]].sync_point = &sync_point_perfmon_sample_post;
		kref_get(&submit->refcount);
		gpu->event[event[2]].submit = submit;
		etnaviv_sync_point_queue(gpu, event[2]);
	}

	list_add_tail(&submit->node, &gpu->active_submit_list);

	hangcheck_timer_reset(gpu);
	ret = 0;

out_unlock:
	mutex_unlock(&gpu->lock);

	return ret;
}

<<<<<<< HEAD
static void etnaviv_process_sync_point(struct etnaviv_gpu *gpu,
	struct etnaviv_event *event)
{
	u32 addr = gpu_read(gpu, VIVS_FE_DMA_ADDRESS);

	event->sync_point(gpu, event);
	etnaviv_gpu_start_fe(gpu, addr + 2, 2);
}

=======
>>>>>>> 661e50bc
static void sync_point_worker(struct work_struct *work)
{
	struct etnaviv_gpu *gpu = container_of(work, struct etnaviv_gpu,
					       sync_point_work);
<<<<<<< HEAD

	etnaviv_process_sync_point(gpu, &gpu->event[gpu->sync_point_event]);
	event_free(gpu, gpu->sync_point_event);
=======
	struct etnaviv_event *event = &gpu->event[gpu->sync_point_event];
	u32 addr = gpu_read(gpu, VIVS_FE_DMA_ADDRESS);

	event->sync_point(gpu, event);
	etnaviv_submit_put(event->submit);
	event_free(gpu, gpu->sync_point_event);

	/* restart FE last to avoid GPU and IRQ racing against this worker */
	etnaviv_gpu_start_fe(gpu, addr + 2, 2);
>>>>>>> 661e50bc
}

/*
 * Init/Cleanup:
 */
static irqreturn_t irq_handler(int irq, void *data)
{
	struct etnaviv_gpu *gpu = data;
	irqreturn_t ret = IRQ_NONE;

	u32 intr = gpu_read(gpu, VIVS_HI_INTR_ACKNOWLEDGE);

	if (intr != 0) {
		int event;

		pm_runtime_mark_last_busy(gpu->dev);

		dev_dbg(gpu->dev, "intr 0x%08x\n", intr);

		if (intr & VIVS_HI_INTR_ACKNOWLEDGE_AXI_BUS_ERROR) {
			dev_err(gpu->dev, "AXI bus error\n");
			intr &= ~VIVS_HI_INTR_ACKNOWLEDGE_AXI_BUS_ERROR;
		}

		if (intr & VIVS_HI_INTR_ACKNOWLEDGE_MMU_EXCEPTION) {
			int i;

			dev_err_ratelimited(gpu->dev,
				"MMU fault status 0x%08x\n",
				gpu_read(gpu, VIVS_MMUv2_STATUS));
			for (i = 0; i < 4; i++) {
				dev_err_ratelimited(gpu->dev,
					"MMU %d fault addr 0x%08x\n",
					i, gpu_read(gpu,
					VIVS_MMUv2_EXCEPTION_ADDR(i)));
			}
			intr &= ~VIVS_HI_INTR_ACKNOWLEDGE_MMU_EXCEPTION;
		}

		while ((event = ffs(intr)) != 0) {
			struct dma_fence *fence;

			event -= 1;

			intr &= ~(1 << event);

			dev_dbg(gpu->dev, "event %u\n", event);

			if (gpu->event[event].sync_point) {
				gpu->sync_point_event = event;
<<<<<<< HEAD
				etnaviv_queue_work(gpu->drm, &gpu->sync_point_work);
=======
				queue_work(gpu->wq, &gpu->sync_point_work);
>>>>>>> 661e50bc
			}

			fence = gpu->event[event].fence;
			if (!fence)
				continue;

			gpu->event[event].fence = NULL;
			dma_fence_signal(fence);

			/*
			 * Events can be processed out of order.  Eg,
			 * - allocate and queue event 0
			 * - allocate event 1
			 * - event 0 completes, we process it
			 * - allocate and queue event 0
			 * - event 1 and event 0 complete
			 * we can end up processing event 0 first, then 1.
			 */
			if (fence_after(fence->seqno, gpu->completed_fence))
				gpu->completed_fence = fence->seqno;

			event_free(gpu, event);
		}

		/* Retire the buffer objects in a work */
		queue_work(gpu->wq, &gpu->retire_work);

		ret = IRQ_HANDLED;
	}

	return ret;
}

static int etnaviv_gpu_clk_enable(struct etnaviv_gpu *gpu)
{
	int ret;

	if (gpu->clk_bus) {
		ret = clk_prepare_enable(gpu->clk_bus);
		if (ret)
			return ret;
	}

	if (gpu->clk_core) {
		ret = clk_prepare_enable(gpu->clk_core);
		if (ret)
			goto disable_clk_bus;
	}

	if (gpu->clk_shader) {
		ret = clk_prepare_enable(gpu->clk_shader);
		if (ret)
			goto disable_clk_core;
	}

	return 0;

disable_clk_core:
	if (gpu->clk_core)
		clk_disable_unprepare(gpu->clk_core);
disable_clk_bus:
	if (gpu->clk_bus)
		clk_disable_unprepare(gpu->clk_bus);

	return ret;
}

static int etnaviv_gpu_clk_disable(struct etnaviv_gpu *gpu)
{
	if (gpu->clk_shader)
		clk_disable_unprepare(gpu->clk_shader);
	if (gpu->clk_core)
		clk_disable_unprepare(gpu->clk_core);
	if (gpu->clk_bus)
		clk_disable_unprepare(gpu->clk_bus);

	return 0;
}

int etnaviv_gpu_wait_idle(struct etnaviv_gpu *gpu, unsigned int timeout_ms)
{
	unsigned long timeout = jiffies + msecs_to_jiffies(timeout_ms);

	do {
		u32 idle = gpu_read(gpu, VIVS_HI_IDLE_STATE);

		if ((idle & gpu->idle_mask) == gpu->idle_mask)
			return 0;

		if (time_is_before_jiffies(timeout)) {
			dev_warn(gpu->dev,
				 "timed out waiting for idle: idle=0x%x\n",
				 idle);
			return -ETIMEDOUT;
		}

		udelay(5);
	} while (1);
}

static int etnaviv_gpu_hw_suspend(struct etnaviv_gpu *gpu)
{
	if (gpu->buffer.suballoc) {
		/* Replace the last WAIT with END */
		mutex_lock(&gpu->lock);
		etnaviv_buffer_end(gpu);
		mutex_unlock(&gpu->lock);

		/*
		 * We know that only the FE is busy here, this should
		 * happen quickly (as the WAIT is only 200 cycles).  If
		 * we fail, just warn and continue.
		 */
		etnaviv_gpu_wait_idle(gpu, 100);
	}

	return etnaviv_gpu_clk_disable(gpu);
}

#ifdef CONFIG_PM
static int etnaviv_gpu_hw_resume(struct etnaviv_gpu *gpu)
{
	int ret;

	ret = mutex_lock_killable(&gpu->lock);
	if (ret)
		return ret;

	etnaviv_gpu_update_clock(gpu);
	etnaviv_gpu_hw_init(gpu);

	gpu->lastctx = NULL;
	gpu->exec_state = -1;

	mutex_unlock(&gpu->lock);

	return 0;
}
#endif

static int
etnaviv_gpu_cooling_get_max_state(struct thermal_cooling_device *cdev,
				  unsigned long *state)
{
	*state = 6;

	return 0;
}

static int
etnaviv_gpu_cooling_get_cur_state(struct thermal_cooling_device *cdev,
				  unsigned long *state)
{
	struct etnaviv_gpu *gpu = cdev->devdata;

	*state = gpu->freq_scale;

	return 0;
}

static int
etnaviv_gpu_cooling_set_cur_state(struct thermal_cooling_device *cdev,
				  unsigned long state)
{
	struct etnaviv_gpu *gpu = cdev->devdata;

	mutex_lock(&gpu->lock);
	gpu->freq_scale = state;
	if (!pm_runtime_suspended(gpu->dev))
		etnaviv_gpu_update_clock(gpu);
	mutex_unlock(&gpu->lock);

	return 0;
}

static struct thermal_cooling_device_ops cooling_ops = {
	.get_max_state = etnaviv_gpu_cooling_get_max_state,
	.get_cur_state = etnaviv_gpu_cooling_get_cur_state,
	.set_cur_state = etnaviv_gpu_cooling_set_cur_state,
};

static int etnaviv_gpu_bind(struct device *dev, struct device *master,
	void *data)
{
	struct drm_device *drm = data;
	struct etnaviv_drm_private *priv = drm->dev_private;
	struct etnaviv_gpu *gpu = dev_get_drvdata(dev);
	int ret;

	if (IS_ENABLED(CONFIG_DRM_ETNAVIV_THERMAL)) {
		gpu->cooling = thermal_of_cooling_device_register(dev->of_node,
				(char *)dev_name(dev), gpu, &cooling_ops);
		if (IS_ERR(gpu->cooling))
			return PTR_ERR(gpu->cooling);
	}

	gpu->wq = alloc_ordered_workqueue(dev_name(dev), 0);
	if (!gpu->wq) {
		if (IS_ENABLED(CONFIG_DRM_ETNAVIV_THERMAL))
			thermal_cooling_device_unregister(gpu->cooling);
		return -ENOMEM;
	}

#ifdef CONFIG_PM
	ret = pm_runtime_get_sync(gpu->dev);
#else
	ret = etnaviv_gpu_clk_enable(gpu);
#endif
	if (ret < 0) {
		destroy_workqueue(gpu->wq);
		if (IS_ENABLED(CONFIG_DRM_ETNAVIV_THERMAL))
			thermal_cooling_device_unregister(gpu->cooling);
		return ret;
	}

	gpu->drm = drm;
	gpu->fence_context = dma_fence_context_alloc(1);
	spin_lock_init(&gpu->fence_spinlock);

	INIT_LIST_HEAD(&gpu->active_submit_list);
	INIT_WORK(&gpu->retire_work, retire_worker);
	INIT_WORK(&gpu->sync_point_work, sync_point_worker);
	INIT_WORK(&gpu->recover_work, recover_worker);
	init_waitqueue_head(&gpu->fence_event);

	timer_setup(&gpu->hangcheck_timer, hangcheck_handler, TIMER_DEFERRABLE);

	priv->gpu[priv->num_gpus++] = gpu;

	pm_runtime_mark_last_busy(gpu->dev);
	pm_runtime_put_autosuspend(gpu->dev);

	return 0;
}

static void etnaviv_gpu_unbind(struct device *dev, struct device *master,
	void *data)
{
	struct etnaviv_gpu *gpu = dev_get_drvdata(dev);

	DBG("%s", dev_name(gpu->dev));

	hangcheck_disable(gpu);

	flush_workqueue(gpu->wq);
	destroy_workqueue(gpu->wq);

#ifdef CONFIG_PM
	pm_runtime_get_sync(gpu->dev);
	pm_runtime_put_sync_suspend(gpu->dev);
#else
	etnaviv_gpu_hw_suspend(gpu);
#endif

	if (gpu->buffer.suballoc)
		etnaviv_cmdbuf_free(&gpu->buffer);

	if (gpu->cmdbuf_suballoc) {
		etnaviv_cmdbuf_suballoc_destroy(gpu->cmdbuf_suballoc);
		gpu->cmdbuf_suballoc = NULL;
	}

	if (gpu->mmu) {
		etnaviv_iommu_destroy(gpu->mmu);
		gpu->mmu = NULL;
	}

	gpu->drm = NULL;

	if (IS_ENABLED(CONFIG_DRM_ETNAVIV_THERMAL))
		thermal_cooling_device_unregister(gpu->cooling);
	gpu->cooling = NULL;
}

static const struct component_ops gpu_ops = {
	.bind = etnaviv_gpu_bind,
	.unbind = etnaviv_gpu_unbind,
};

static const struct of_device_id etnaviv_gpu_match[] = {
	{
		.compatible = "vivante,gc"
	},
	{ /* sentinel */ }
};

static int etnaviv_gpu_platform_probe(struct platform_device *pdev)
{
	struct device *dev = &pdev->dev;
	struct etnaviv_gpu *gpu;
	int err;

	gpu = devm_kzalloc(dev, sizeof(*gpu), GFP_KERNEL);
	if (!gpu)
		return -ENOMEM;

	gpu->dev = &pdev->dev;
	mutex_init(&gpu->lock);

	/* Map registers: */
	gpu->mmio = etnaviv_ioremap(pdev, NULL, dev_name(gpu->dev));
	if (IS_ERR(gpu->mmio))
		return PTR_ERR(gpu->mmio);

	/* Get Interrupt: */
	gpu->irq = platform_get_irq(pdev, 0);
	if (gpu->irq < 0) {
		dev_err(dev, "failed to get irq: %d\n", gpu->irq);
		return gpu->irq;
	}

	err = devm_request_irq(&pdev->dev, gpu->irq, irq_handler, 0,
			       dev_name(gpu->dev), gpu);
	if (err) {
		dev_err(dev, "failed to request IRQ%u: %d\n", gpu->irq, err);
		return err;
	}

	/* Get Clocks: */
	gpu->clk_bus = devm_clk_get(&pdev->dev, "bus");
	DBG("clk_bus: %p", gpu->clk_bus);
	if (IS_ERR(gpu->clk_bus))
		gpu->clk_bus = NULL;

	gpu->clk_core = devm_clk_get(&pdev->dev, "core");
	DBG("clk_core: %p", gpu->clk_core);
	if (IS_ERR(gpu->clk_core))
		gpu->clk_core = NULL;
	gpu->base_rate_core = clk_get_rate(gpu->clk_core);

	gpu->clk_shader = devm_clk_get(&pdev->dev, "shader");
	DBG("clk_shader: %p", gpu->clk_shader);
	if (IS_ERR(gpu->clk_shader))
		gpu->clk_shader = NULL;
	gpu->base_rate_shader = clk_get_rate(gpu->clk_shader);

	/* TODO: figure out max mapped size */
	dev_set_drvdata(dev, gpu);

	/*
	 * We treat the device as initially suspended.  The runtime PM
	 * autosuspend delay is rather arbitary: no measurements have
	 * yet been performed to determine an appropriate value.
	 */
	pm_runtime_use_autosuspend(gpu->dev);
	pm_runtime_set_autosuspend_delay(gpu->dev, 200);
	pm_runtime_enable(gpu->dev);

	err = component_add(&pdev->dev, &gpu_ops);
	if (err < 0) {
		dev_err(&pdev->dev, "failed to register component: %d\n", err);
		return err;
	}

	return 0;
}

static int etnaviv_gpu_platform_remove(struct platform_device *pdev)
{
	component_del(&pdev->dev, &gpu_ops);
	pm_runtime_disable(&pdev->dev);
	return 0;
}

#ifdef CONFIG_PM
static int etnaviv_gpu_rpm_suspend(struct device *dev)
{
	struct etnaviv_gpu *gpu = dev_get_drvdata(dev);
	u32 idle, mask;

	/* If we have outstanding fences, we're not idle */
	if (gpu->completed_fence != gpu->active_fence)
		return -EBUSY;

	/* Check whether the hardware (except FE) is idle */
	mask = gpu->idle_mask & ~VIVS_HI_IDLE_STATE_FE;
	idle = gpu_read(gpu, VIVS_HI_IDLE_STATE) & mask;
	if (idle != mask)
		return -EBUSY;

	return etnaviv_gpu_hw_suspend(gpu);
}

static int etnaviv_gpu_rpm_resume(struct device *dev)
{
	struct etnaviv_gpu *gpu = dev_get_drvdata(dev);
	int ret;

	ret = etnaviv_gpu_clk_enable(gpu);
	if (ret)
		return ret;

	/* Re-initialise the basic hardware state */
	if (gpu->drm && gpu->buffer.suballoc) {
		ret = etnaviv_gpu_hw_resume(gpu);
		if (ret) {
			etnaviv_gpu_clk_disable(gpu);
			return ret;
		}
	}

	return 0;
}
#endif

static const struct dev_pm_ops etnaviv_gpu_pm_ops = {
	SET_RUNTIME_PM_OPS(etnaviv_gpu_rpm_suspend, etnaviv_gpu_rpm_resume,
			   NULL)
};

struct platform_driver etnaviv_gpu_driver = {
	.driver = {
		.name = "etnaviv-gpu",
		.owner = THIS_MODULE,
		.pm = &etnaviv_gpu_pm_ops,
		.of_match_table = etnaviv_gpu_match,
	},
	.probe = etnaviv_gpu_platform_probe,
	.remove = etnaviv_gpu_platform_remove,
	.id_table = gpu_ids,
};<|MERGE_RESOLUTION|>--- conflicted
+++ resolved
@@ -717,15 +717,9 @@
 	}
 
 	/* Create buffer: */
-<<<<<<< HEAD
-	gpu->buffer = etnaviv_cmdbuf_new(gpu->cmdbuf_suballoc, PAGE_SIZE, 0, 0);
-	if (!gpu->buffer) {
-		ret = -ENOMEM;
-=======
 	ret = etnaviv_cmdbuf_init(gpu->cmdbuf_suballoc, &gpu->buffer,
 				  PAGE_SIZE);
 	if (ret) {
->>>>>>> 661e50bc
 		dev_err(gpu->dev, "could not create command buffer\n");
 		goto destroy_iommu;
 	}
@@ -1347,76 +1341,11 @@
 	gpu_write(gpu, VIVS_PM_POWER_CONTROLS, val);
 }
 
-<<<<<<< HEAD
-static void sync_point_perfmon_sample(struct etnaviv_gpu *gpu,
-	struct etnaviv_event *event, unsigned int flags)
-{
-	const struct etnaviv_cmdbuf *cmdbuf = event->cmdbuf;
-	unsigned int i;
-
-	for (i = 0; i < cmdbuf->nr_pmrs; i++) {
-		const struct etnaviv_perfmon_request *pmr = cmdbuf->pmrs + i;
-
-		if (pmr->flags == flags)
-			etnaviv_perfmon_process(gpu, pmr);
-	}
-}
-
-static void sync_point_perfmon_sample_pre(struct etnaviv_gpu *gpu,
-	struct etnaviv_event *event)
-{
-	u32 val;
-
-	/* disable clock gating */
-	val = gpu_read(gpu, VIVS_PM_POWER_CONTROLS);
-	val &= ~VIVS_PM_POWER_CONTROLS_ENABLE_MODULE_CLOCK_GATING;
-	gpu_write(gpu, VIVS_PM_POWER_CONTROLS, val);
-
-	/* enable debug register */
-	val = gpu_read(gpu, VIVS_HI_CLOCK_CONTROL);
-	val &= ~VIVS_HI_CLOCK_CONTROL_DISABLE_DEBUG_REGISTERS;
-	gpu_write(gpu, VIVS_HI_CLOCK_CONTROL, val);
-
-	sync_point_perfmon_sample(gpu, event, ETNA_PM_PROCESS_PRE);
-}
-
-static void sync_point_perfmon_sample_post(struct etnaviv_gpu *gpu,
-	struct etnaviv_event *event)
-{
-	const struct etnaviv_cmdbuf *cmdbuf = event->cmdbuf;
-	unsigned int i;
-	u32 val;
-
-	sync_point_perfmon_sample(gpu, event, ETNA_PM_PROCESS_POST);
-
-	for (i = 0; i < cmdbuf->nr_pmrs; i++) {
-		const struct etnaviv_perfmon_request *pmr = cmdbuf->pmrs + i;
-
-		*pmr->bo_vma = pmr->sequence;
-	}
-
-	/* disable debug register */
-	val = gpu_read(gpu, VIVS_HI_CLOCK_CONTROL);
-	val |= VIVS_HI_CLOCK_CONTROL_DISABLE_DEBUG_REGISTERS;
-	gpu_write(gpu, VIVS_HI_CLOCK_CONTROL, val);
-
-	/* enable clock gating */
-	val = gpu_read(gpu, VIVS_PM_POWER_CONTROLS);
-	val |= VIVS_PM_POWER_CONTROLS_ENABLE_MODULE_CLOCK_GATING;
-	gpu_write(gpu, VIVS_PM_POWER_CONTROLS, val);
-}
-
-=======
->>>>>>> 661e50bc
 
 /* add bo's to gpu's ring, and kick gpu: */
 int etnaviv_gpu_submit(struct etnaviv_gpu *gpu,
 	struct etnaviv_gem_submit *submit)
 {
-<<<<<<< HEAD
-	struct dma_fence *fence;
-=======
->>>>>>> 661e50bc
 	unsigned int i, nr_events = 1, event[3];
 	int ret;
 
@@ -1435,38 +1364,16 @@
 	if (submit->nr_pmrs)
 		nr_events = 3;
 
-<<<<<<< HEAD
-	/*
-	 * if there are performance monitor requests we need to have
-	 * - a sync point to re-configure gpu and process ETNA_PM_PROCESS_PRE
-	 *   requests.
-	 * - a sync point to re-configure gpu, process ETNA_PM_PROCESS_POST requests
-	 *   and update the sequence number for userspace.
-	 */
-	if (cmdbuf->nr_pmrs)
-		nr_events = 3;
-
-	ret = event_alloc(gpu, nr_events, event);
-	if (ret) {
-		DRM_ERROR("no free events\n");
-		goto out_pm_put;
-=======
 	ret = event_alloc(gpu, nr_events, event);
 	if (ret) {
 		DRM_ERROR("no free events\n");
 		return ret;
->>>>>>> 661e50bc
 	}
 
 	mutex_lock(&gpu->lock);
 
-<<<<<<< HEAD
-	fence = etnaviv_gpu_fence_alloc(gpu);
-	if (!fence) {
-=======
 	submit->out_fence = etnaviv_gpu_fence_alloc(gpu);
 	if (!submit->out_fence) {
->>>>>>> 661e50bc
 		for (i = 0; i < nr_events; i++)
 			event_free(gpu, event[i]);
 
@@ -1474,13 +1381,7 @@
 		goto out_unlock;
 	}
 
-<<<<<<< HEAD
-	gpu->event[event[0]].fence = fence;
-	submit->fence = dma_fence_get(fence);
-	gpu->active_fence = submit->fence->seqno;
-=======
 	gpu->active_fence = submit->out_fence->seqno;
->>>>>>> 661e50bc
 
 	if (submit->nr_pmrs) {
 		gpu->event[event[1]].sync_point = &sync_point_perfmon_sample_pre;
@@ -1489,32 +1390,10 @@
 		etnaviv_sync_point_queue(gpu, event[1]);
 	}
 
-<<<<<<< HEAD
-	if (cmdbuf->nr_pmrs) {
-		gpu->event[event[1]].sync_point = &sync_point_perfmon_sample_pre;
-		gpu->event[event[1]].cmdbuf = cmdbuf;
-		etnaviv_sync_point_queue(gpu, event[1]);
-	}
-
-	etnaviv_buffer_queue(gpu, event[0], cmdbuf);
-
-	if (cmdbuf->nr_pmrs) {
-		gpu->event[event[2]].sync_point = &sync_point_perfmon_sample_post;
-		gpu->event[event[2]].cmdbuf = cmdbuf;
-		etnaviv_sync_point_queue(gpu, event[2]);
-	}
-
-	cmdbuf->fence = fence;
-	list_add_tail(&cmdbuf->node, &gpu->active_cmd_list);
-
-	/* We're committed to adding this command buffer, hold a PM reference */
-	pm_runtime_get_noresume(gpu->dev);
-=======
 	kref_get(&submit->refcount);
 	gpu->event[event[0]].fence = submit->out_fence;
 	etnaviv_buffer_queue(gpu, submit->exec_state, event[0],
 			     &submit->cmdbuf);
->>>>>>> 661e50bc
 
 	if (submit->nr_pmrs) {
 		gpu->event[event[2]].sync_point = &sync_point_perfmon_sample_post;
@@ -1534,27 +1413,10 @@
 	return ret;
 }
 
-<<<<<<< HEAD
-static void etnaviv_process_sync_point(struct etnaviv_gpu *gpu,
-	struct etnaviv_event *event)
-{
-	u32 addr = gpu_read(gpu, VIVS_FE_DMA_ADDRESS);
-
-	event->sync_point(gpu, event);
-	etnaviv_gpu_start_fe(gpu, addr + 2, 2);
-}
-
-=======
->>>>>>> 661e50bc
 static void sync_point_worker(struct work_struct *work)
 {
 	struct etnaviv_gpu *gpu = container_of(work, struct etnaviv_gpu,
 					       sync_point_work);
-<<<<<<< HEAD
-
-	etnaviv_process_sync_point(gpu, &gpu->event[gpu->sync_point_event]);
-	event_free(gpu, gpu->sync_point_event);
-=======
 	struct etnaviv_event *event = &gpu->event[gpu->sync_point_event];
 	u32 addr = gpu_read(gpu, VIVS_FE_DMA_ADDRESS);
 
@@ -1564,7 +1426,6 @@
 
 	/* restart FE last to avoid GPU and IRQ racing against this worker */
 	etnaviv_gpu_start_fe(gpu, addr + 2, 2);
->>>>>>> 661e50bc
 }
 
 /*
@@ -1615,11 +1476,7 @@
 
 			if (gpu->event[event].sync_point) {
 				gpu->sync_point_event = event;
-<<<<<<< HEAD
-				etnaviv_queue_work(gpu->drm, &gpu->sync_point_work);
-=======
 				queue_work(gpu->wq, &gpu->sync_point_work);
->>>>>>> 661e50bc
 			}
 
 			fence = gpu->event[event].fence;
