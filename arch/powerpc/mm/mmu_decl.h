--- conflicted
+++ resolved
@@ -129,10 +129,7 @@
  */
 #ifdef CONFIG_PPC32
 extern void MMU_init_hw(void);
-<<<<<<< HEAD
-=======
 void MMU_init_hw_patch(void);
->>>>>>> 0ecfebd2
 unsigned long mmu_mapin_ram(unsigned long base, unsigned long top);
 #endif
 
