/*
 * Copyright (c) 2015 Heiko Stuebner <heiko@sntech.de>
 *
 * This file is dual-licensed: you can use it either under the terms
 * of the GPL or the X11 license, at your option. Note that this dual
 * licensing only applies to this file, and not this project as a
 * whole.
 *
 *  a) This library is free software; you can redistribute it and/or
 *     modify it under the terms of the GNU General Public License as
 *     published by the Free Software Foundation; either version 2 of the
 *     License, or (at your option) any later version.
 *
 *     This library is distributed in the hope that it will be useful,
 *     but WITHOUT ANY WARRANTY; without even the implied warranty of
 *     MERCHANTABILITY or FITNESS FOR A PARTICULAR PURPOSE.  See the
 *     GNU General Public License for more details.
 *
 * Or, alternatively,
 *
 *  b) Permission is hereby granted, free of charge, to any person
 *     obtaining a copy of this software and associated documentation
 *     files (the "Software"), to deal in the Software without
 *     restriction, including without limitation the rights to use,
 *     copy, modify, merge, publish, distribute, sublicense, and/or
 *     sell copies of the Software, and to permit persons to whom the
 *     Software is furnished to do so, subject to the following
 *     conditions:
 *
 *     The above copyright notice and this permission notice shall be
 *     included in all copies or substantial portions of the Software.
 *
 *     THE SOFTWARE IS PROVIDED "AS IS", WITHOUT WARRANTY OF ANY KIND,
 *     EXPRESS OR IMPLIED, INCLUDING BUT NOT LIMITED TO THE WARRANTIES
 *     OF MERCHANTABILITY, FITNESS FOR A PARTICULAR PURPOSE AND
 *     NONINFRINGEMENT. IN NO EVENT SHALL THE AUTHORS OR COPYRIGHT
 *     HOLDERS BE LIABLE FOR ANY CLAIM, DAMAGES OR OTHER LIABILITY,
 *     WHETHER IN AN ACTION OF CONTRACT, TORT OR OTHERWISE, ARISING
 *     FROM, OUT OF OR IN CONNECTION WITH THE SOFTWARE OR THE USE OR
 *     OTHER DEALINGS IN THE SOFTWARE.
 */

#include <dt-bindings/clock/rk3368-cru.h>
#include <dt-bindings/gpio/gpio.h>
#include <dt-bindings/interrupt-controller/irq.h>
#include <dt-bindings/interrupt-controller/arm-gic.h>
#include <dt-bindings/pinctrl/rockchip.h>
#include <dt-bindings/soc/rockchip,boot-mode.h>
#include <dt-bindings/thermal/thermal.h>

/ {
	compatible = "rockchip,rk3368";
	interrupt-parent = <&gic>;
	#address-cells = <2>;
	#size-cells = <2>;

	aliases {
		ethernet0 = &gmac;
		i2c0 = &i2c0;
		i2c1 = &i2c1;
		i2c2 = &i2c2;
		i2c3 = &i2c3;
		i2c4 = &i2c4;
		i2c5 = &i2c5;
		serial0 = &uart0;
		serial1 = &uart1;
		serial2 = &uart2;
		serial3 = &uart3;
		serial4 = &uart4;
		spi0 = &spi0;
		spi1 = &spi1;
		spi2 = &spi2;
	};

	cpus {
		#address-cells = <0x2>;
		#size-cells = <0x0>;

		cpu-map {
			cluster0 {
				core0 {
					cpu = <&cpu_b0>;
				};
				core1 {
					cpu = <&cpu_b1>;
				};
				core2 {
					cpu = <&cpu_b2>;
				};
				core3 {
					cpu = <&cpu_b3>;
				};
			};

			cluster1 {
				core0 {
					cpu = <&cpu_l0>;
				};
				core1 {
					cpu = <&cpu_l1>;
				};
				core2 {
					cpu = <&cpu_l2>;
				};
				core3 {
					cpu = <&cpu_l3>;
				};
			};
		};

		cpu_l0: cpu@0 {
			device_type = "cpu";
			compatible = "arm,cortex-a53", "arm,armv8";
			reg = <0x0 0x0>;
			enable-method = "psci";

			#cooling-cells = <2>; /* min followed by max */
		};

		cpu_l1: cpu@1 {
			device_type = "cpu";
			compatible = "arm,cortex-a53", "arm,armv8";
			reg = <0x0 0x1>;
			enable-method = "psci";
		};

		cpu_l2: cpu@2 {
			device_type = "cpu";
			compatible = "arm,cortex-a53", "arm,armv8";
			reg = <0x0 0x2>;
			enable-method = "psci";
		};

		cpu_l3: cpu@3 {
			device_type = "cpu";
			compatible = "arm,cortex-a53", "arm,armv8";
			reg = <0x0 0x3>;
			enable-method = "psci";
		};

		cpu_b0: cpu@100 {
			device_type = "cpu";
			compatible = "arm,cortex-a53", "arm,armv8";
			reg = <0x0 0x100>;
			enable-method = "psci";

			#cooling-cells = <2>; /* min followed by max */
		};

		cpu_b1: cpu@101 {
			device_type = "cpu";
			compatible = "arm,cortex-a53", "arm,armv8";
			reg = <0x0 0x101>;
			enable-method = "psci";
		};

		cpu_b2: cpu@102 {
			device_type = "cpu";
			compatible = "arm,cortex-a53", "arm,armv8";
			reg = <0x0 0x102>;
			enable-method = "psci";
		};

		cpu_b3: cpu@103 {
			device_type = "cpu";
			compatible = "arm,cortex-a53", "arm,armv8";
			reg = <0x0 0x103>;
			enable-method = "psci";
		};
	};

	amba {
		compatible = "simple-bus";
		#address-cells = <2>;
		#size-cells = <2>;
		ranges;

		dmac_peri: dma-controller@ff250000 {
			compatible = "arm,pl330", "arm,primecell";
			reg = <0x0 0xff250000 0x0 0x4000>;
			interrupts = <GIC_SPI 2 IRQ_TYPE_LEVEL_HIGH>,
				     <GIC_SPI 3 IRQ_TYPE_LEVEL_HIGH>;
			#dma-cells = <1>;
			arm,pl330-broken-no-flushp;
			clocks = <&cru ACLK_DMAC_PERI>;
			clock-names = "apb_pclk";
		};

		dmac_bus: dma-controller@ff600000 {
			compatible = "arm,pl330", "arm,primecell";
			reg = <0x0 0xff600000 0x0 0x4000>;
			interrupts = <GIC_SPI 0 IRQ_TYPE_LEVEL_HIGH>,
				     <GIC_SPI 1 IRQ_TYPE_LEVEL_HIGH>;
			#dma-cells = <1>;
			arm,pl330-broken-no-flushp;
			clocks = <&cru ACLK_DMAC_BUS>;
			clock-names = "apb_pclk";
		};
	};

	arm-pmu {
		compatible = "arm,armv8-pmuv3";
		interrupts = <GIC_SPI 112 IRQ_TYPE_LEVEL_HIGH>,
			     <GIC_SPI 113 IRQ_TYPE_LEVEL_HIGH>,
			     <GIC_SPI 114 IRQ_TYPE_LEVEL_HIGH>,
			     <GIC_SPI 115 IRQ_TYPE_LEVEL_HIGH>,
			     <GIC_SPI 116 IRQ_TYPE_LEVEL_HIGH>,
			     <GIC_SPI 117 IRQ_TYPE_LEVEL_HIGH>,
			     <GIC_SPI 118 IRQ_TYPE_LEVEL_HIGH>,
			     <GIC_SPI 119 IRQ_TYPE_LEVEL_HIGH>;
		interrupt-affinity = <&cpu_l0>, <&cpu_l1>, <&cpu_l2>,
				     <&cpu_l3>, <&cpu_b0>, <&cpu_b1>,
				     <&cpu_b2>, <&cpu_b3>;
	};

	psci {
		compatible = "arm,psci-0.2";
		method = "smc";
	};

	timer {
		compatible = "arm,armv8-timer";
		interrupts = <GIC_PPI 13
			(GIC_CPU_MASK_SIMPLE(8) | IRQ_TYPE_LEVEL_HIGH)>,
			     <GIC_PPI 14
			(GIC_CPU_MASK_SIMPLE(8) | IRQ_TYPE_LEVEL_HIGH)>,
			     <GIC_PPI 11
			(GIC_CPU_MASK_SIMPLE(8) | IRQ_TYPE_LEVEL_HIGH)>,
			     <GIC_PPI 10
			(GIC_CPU_MASK_SIMPLE(8) | IRQ_TYPE_LEVEL_HIGH)>;
	};

	xin24m: oscillator {
		compatible = "fixed-clock";
		clock-frequency = <24000000>;
		clock-output-names = "xin24m";
		#clock-cells = <0>;
	};

	sdmmc: dwmmc@ff0c0000 {
		compatible = "rockchip,rk3368-dw-mshc", "rockchip,rk3288-dw-mshc";
		reg = <0x0 0xff0c0000 0x0 0x4000>;
		max-frequency = <150000000>;
		clocks = <&cru HCLK_SDMMC>, <&cru SCLK_SDMMC>,
			 <&cru SCLK_SDMMC_DRV>, <&cru SCLK_SDMMC_SAMPLE>;
		clock-names = "biu", "ciu", "ciu-drive", "ciu-sample";
		fifo-depth = <0x100>;
		interrupts = <GIC_SPI 32 IRQ_TYPE_LEVEL_HIGH>;
		resets = <&cru SRST_MMC0>;
		reset-names = "reset";
		status = "disabled";
	};

	sdio0: dwmmc@ff0d0000 {
		compatible = "rockchip,rk3368-dw-mshc", "rockchip,rk3288-dw-mshc";
		reg = <0x0 0xff0d0000 0x0 0x4000>;
		max-frequency = <150000000>;
		clocks = <&cru HCLK_SDIO0>, <&cru SCLK_SDIO0>,
			 <&cru SCLK_SDIO0_DRV>, <&cru SCLK_SDIO0_SAMPLE>;
		clock-names = "biu", "ciu", "ciu_drv", "ciu_sample";
		fifo-depth = <0x100>;
		interrupts = <GIC_SPI 33 IRQ_TYPE_LEVEL_HIGH>;
		resets = <&cru SRST_SDIO0>;
		reset-names = "reset";
		status = "disabled";
	};

	emmc: dwmmc@ff0f0000 {
		compatible = "rockchip,rk3368-dw-mshc", "rockchip,rk3288-dw-mshc";
		reg = <0x0 0xff0f0000 0x0 0x4000>;
		max-frequency = <150000000>;
		clocks = <&cru HCLK_EMMC>, <&cru SCLK_EMMC>,
			 <&cru SCLK_EMMC_DRV>, <&cru SCLK_EMMC_SAMPLE>;
		clock-names = "biu", "ciu", "ciu-drive", "ciu-sample";
		fifo-depth = <0x100>;
		interrupts = <GIC_SPI 35 IRQ_TYPE_LEVEL_HIGH>;
		resets = <&cru SRST_EMMC>;
		reset-names = "reset";
		status = "disabled";
	};

	saradc: saradc@ff100000 {
		compatible = "rockchip,saradc";
		reg = <0x0 0xff100000 0x0 0x100>;
		interrupts = <GIC_SPI 36 IRQ_TYPE_LEVEL_HIGH>;
		#io-channel-cells = <1>;
		clocks = <&cru SCLK_SARADC>, <&cru PCLK_SARADC>;
		clock-names = "saradc", "apb_pclk";
		resets = <&cru SRST_SARADC>;
		reset-names = "saradc-apb";
		status = "disabled";
	};

	spi0: spi@ff110000 {
		compatible = "rockchip,rk3368-spi", "rockchip,rk3066-spi";
		reg = <0x0 0xff110000 0x0 0x1000>;
		clocks = <&cru SCLK_SPI0>, <&cru PCLK_SPI0>;
		clock-names = "spiclk", "apb_pclk";
		interrupts = <GIC_SPI 44 IRQ_TYPE_LEVEL_HIGH>;
		pinctrl-names = "default";
		pinctrl-0 = <&spi0_clk &spi0_tx &spi0_rx &spi0_cs0>;
		#address-cells = <1>;
		#size-cells = <0>;
		status = "disabled";
	};

	spi1: spi@ff120000 {
		compatible = "rockchip,rk3368-spi", "rockchip,rk3066-spi";
		reg = <0x0 0xff120000 0x0 0x1000>;
		clocks = <&cru SCLK_SPI1>, <&cru PCLK_SPI1>;
		clock-names = "spiclk", "apb_pclk";
		interrupts = <GIC_SPI 45 IRQ_TYPE_LEVEL_HIGH>;
		pinctrl-names = "default";
		pinctrl-0 = <&spi1_clk &spi1_tx &spi1_rx &spi1_cs0>;
		#address-cells = <1>;
		#size-cells = <0>;
		status = "disabled";
	};

	spi2: spi@ff130000 {
		compatible = "rockchip,rk3368-spi", "rockchip,rk3066-spi";
		reg = <0x0 0xff130000 0x0 0x1000>;
		clocks = <&cru SCLK_SPI2>, <&cru PCLK_SPI2>;
		clock-names = "spiclk", "apb_pclk";
		interrupts = <GIC_SPI 41 IRQ_TYPE_LEVEL_HIGH>;
		pinctrl-names = "default";
		pinctrl-0 = <&spi2_clk &spi2_tx &spi2_rx &spi2_cs0>;
		#address-cells = <1>;
		#size-cells = <0>;
		status = "disabled";
	};

	i2c2: i2c@ff140000 {
		compatible = "rockchip,rk3368-i2c", "rockchip,rk3288-i2c";
		reg = <0x0 0xff140000 0x0 0x1000>;
		interrupts = <GIC_SPI 62 IRQ_TYPE_LEVEL_HIGH>;
		#address-cells = <1>;
		#size-cells = <0>;
		clock-names = "i2c";
		clocks = <&cru PCLK_I2C2>;
		pinctrl-names = "default";
		pinctrl-0 = <&i2c2_xfer>;
		status = "disabled";
	};

	i2c3: i2c@ff150000 {
		compatible = "rockchip,rk3368-i2c", "rockchip,rk3288-i2c";
		reg = <0x0 0xff150000 0x0 0x1000>;
		interrupts = <GIC_SPI 63 IRQ_TYPE_LEVEL_HIGH>;
		#address-cells = <1>;
		#size-cells = <0>;
		clock-names = "i2c";
		clocks = <&cru PCLK_I2C3>;
		pinctrl-names = "default";
		pinctrl-0 = <&i2c3_xfer>;
		status = "disabled";
	};

	i2c4: i2c@ff160000 {
		compatible = "rockchip,rk3368-i2c", "rockchip,rk3288-i2c";
		reg = <0x0 0xff160000 0x0 0x1000>;
		interrupts = <GIC_SPI 64 IRQ_TYPE_LEVEL_HIGH>;
		#address-cells = <1>;
		#size-cells = <0>;
		clock-names = "i2c";
		clocks = <&cru PCLK_I2C4>;
		pinctrl-names = "default";
		pinctrl-0 = <&i2c4_xfer>;
		status = "disabled";
	};

	i2c5: i2c@ff170000 {
		compatible = "rockchip,rk3368-i2c", "rockchip,rk3288-i2c";
		reg = <0x0 0xff170000 0x0 0x1000>;
		interrupts = <GIC_SPI 65 IRQ_TYPE_LEVEL_HIGH>;
		#address-cells = <1>;
		#size-cells = <0>;
		clock-names = "i2c";
		clocks = <&cru PCLK_I2C5>;
		pinctrl-names = "default";
		pinctrl-0 = <&i2c5_xfer>;
		status = "disabled";
	};

	uart0: serial@ff180000 {
		compatible = "rockchip,rk3368-uart", "snps,dw-apb-uart";
		reg = <0x0 0xff180000 0x0 0x100>;
		clock-frequency = <24000000>;
		clocks = <&cru SCLK_UART0>, <&cru PCLK_UART0>;
		clock-names = "baudclk", "apb_pclk";
		interrupts = <GIC_SPI 55 IRQ_TYPE_LEVEL_HIGH>;
		reg-shift = <2>;
		reg-io-width = <4>;
		status = "disabled";
	};

	uart1: serial@ff190000 {
		compatible = "rockchip,rk3368-uart", "snps,dw-apb-uart";
		reg = <0x0 0xff190000 0x0 0x100>;
		clock-frequency = <24000000>;
		clocks = <&cru SCLK_UART1>, <&cru PCLK_UART1>;
		clock-names = "baudclk", "apb_pclk";
		interrupts = <GIC_SPI 56 IRQ_TYPE_LEVEL_HIGH>;
		reg-shift = <2>;
		reg-io-width = <4>;
		status = "disabled";
	};

	uart3: serial@ff1b0000 {
		compatible = "rockchip,rk3368-uart", "snps,dw-apb-uart";
		reg = <0x0 0xff1b0000 0x0 0x100>;
		clock-frequency = <24000000>;
		clocks = <&cru SCLK_UART3>, <&cru PCLK_UART3>;
		clock-names = "baudclk", "apb_pclk";
		interrupts = <GIC_SPI 58 IRQ_TYPE_LEVEL_HIGH>;
		reg-shift = <2>;
		reg-io-width = <4>;
		status = "disabled";
	};

	uart4: serial@ff1c0000 {
		compatible = "rockchip,rk3368-uart", "snps,dw-apb-uart";
		reg = <0x0 0xff1c0000 0x0 0x100>;
		clock-frequency = <24000000>;
		clocks = <&cru SCLK_UART4>, <&cru PCLK_UART4>;
		clock-names = "baudclk", "apb_pclk";
		interrupts = <GIC_SPI 59 IRQ_TYPE_LEVEL_HIGH>;
		reg-shift = <2>;
		reg-io-width = <4>;
		status = "disabled";
	};

	thermal-zones {
		cpu {
			polling-delay-passive = <100>; /* milliseconds */
			polling-delay = <5000>; /* milliseconds */

			thermal-sensors = <&tsadc 0>;

			trips {
				cpu_alert0: cpu_alert0 {
					temperature = <75000>; /* millicelsius */
					hysteresis = <2000>; /* millicelsius */
					type = "passive";
				};
				cpu_alert1: cpu_alert1 {
					temperature = <80000>; /* millicelsius */
					hysteresis = <2000>; /* millicelsius */
					type = "passive";
				};
				cpu_crit: cpu_crit {
					temperature = <95000>; /* millicelsius */
					hysteresis = <2000>; /* millicelsius */
					type = "critical";
				};
			};

			cooling-maps {
				map0 {
					trip = <&cpu_alert0>;
					cooling-device =
					<&cpu_b0 THERMAL_NO_LIMIT THERMAL_NO_LIMIT>;
				};
				map1 {
					trip = <&cpu_alert1>;
					cooling-device =
					<&cpu_l0 THERMAL_NO_LIMIT THERMAL_NO_LIMIT>;
				};
			};
		};

		gpu {
			polling-delay-passive = <100>; /* milliseconds */
			polling-delay = <5000>; /* milliseconds */

			thermal-sensors = <&tsadc 1>;

			trips {
				gpu_alert0: gpu_alert0 {
					temperature = <80000>; /* millicelsius */
					hysteresis = <2000>; /* millicelsius */
					type = "passive";
				};
				gpu_crit: gpu_crit {
					temperature = <115000>; /* millicelsius */
					hysteresis = <2000>; /* millicelsius */
					type = "critical";
				};
			};

			cooling-maps {
				map0 {
					trip = <&gpu_alert0>;
					cooling-device =
					<&cpu_b0 THERMAL_NO_LIMIT THERMAL_NO_LIMIT>;
				};
			};
		};
	};

	tsadc: tsadc@ff280000 {
		compatible = "rockchip,rk3368-tsadc";
		reg = <0x0 0xff280000 0x0 0x100>;
		interrupts = <GIC_SPI 37 IRQ_TYPE_LEVEL_HIGH>;
		clocks = <&cru SCLK_TSADC>, <&cru PCLK_TSADC>;
		clock-names = "tsadc", "apb_pclk";
		resets = <&cru SRST_TSADC>;
		reset-names = "tsadc-apb";
		pinctrl-names = "init", "default", "sleep";
		pinctrl-0 = <&otp_gpio>;
		pinctrl-1 = <&otp_out>;
		pinctrl-2 = <&otp_gpio>;
		#thermal-sensor-cells = <1>;
		rockchip,hw-tshut-temp = <95000>;
		status = "disabled";
	};

	gmac: ethernet@ff290000 {
		compatible = "rockchip,rk3368-gmac";
		reg = <0x0 0xff290000 0x0 0x10000>;
		interrupts = <GIC_SPI 27 IRQ_TYPE_LEVEL_HIGH>;
		interrupt-names = "macirq";
		rockchip,grf = <&grf>;
		clocks = <&cru SCLK_MAC>,
			<&cru SCLK_MAC_RX>, <&cru SCLK_MAC_TX>,
			<&cru SCLK_MACREF>, <&cru SCLK_MACREF_OUT>,
			<&cru ACLK_GMAC>, <&cru PCLK_GMAC>;
		clock-names = "stmmaceth",
			"mac_clk_rx", "mac_clk_tx",
			"clk_mac_ref", "clk_mac_refout",
			"aclk_mac", "pclk_mac";
		status = "disabled";
	};

	usb_host0_ehci: usb@ff500000 {
		compatible = "generic-ehci";
		reg = <0x0 0xff500000 0x0 0x100>;
		interrupts = <GIC_SPI 24 IRQ_TYPE_LEVEL_HIGH>;
		clocks = <&cru HCLK_HOST0>;
		clock-names = "usbhost";
		status = "disabled";
	};

	usb_otg: usb@ff580000 {
		compatible = "rockchip,rk3368-usb", "rockchip,rk3066-usb",
				"snps,dwc2";
		reg = <0x0 0xff580000 0x0 0x40000>;
		interrupts = <GIC_SPI 23 IRQ_TYPE_LEVEL_HIGH>;
		clocks = <&cru HCLK_OTG0>;
		clock-names = "otg";
		dr_mode = "otg";
		g-np-tx-fifo-size = <16>;
		g-rx-fifo-size = <275>;
		g-tx-fifo-size = <256 128 128 64 64 32>;
		status = "disabled";
	};

	i2c0: i2c@ff650000 {
		compatible = "rockchip,rk3368-i2c", "rockchip,rk3288-i2c";
		reg = <0x0 0xff650000 0x0 0x1000>;
		clocks = <&cru PCLK_I2C0>;
		clock-names = "i2c";
		interrupts = <GIC_SPI 60 IRQ_TYPE_LEVEL_HIGH>;
		pinctrl-names = "default";
		pinctrl-0 = <&i2c0_xfer>;
		#address-cells = <1>;
		#size-cells = <0>;
		status = "disabled";
	};

	i2c1: i2c@ff660000 {
		compatible = "rockchip,rk3368-i2c", "rockchip,rk3288-i2c";
		reg = <0x0 0xff660000 0x0 0x1000>;
		interrupts = <GIC_SPI 61 IRQ_TYPE_LEVEL_HIGH>;
		#address-cells = <1>;
		#size-cells = <0>;
		clock-names = "i2c";
		clocks = <&cru PCLK_I2C1>;
		pinctrl-names = "default";
		pinctrl-0 = <&i2c1_xfer>;
		status = "disabled";
	};

	pwm0: pwm@ff680000 {
		compatible = "rockchip,rk3368-pwm", "rockchip,rk3288-pwm";
		reg = <0x0 0xff680000 0x0 0x10>;
		#pwm-cells = <3>;
		pinctrl-names = "default";
		pinctrl-0 = <&pwm0_pin>;
		clocks = <&cru PCLK_PWM1>;
		clock-names = "pwm";
		status = "disabled";
	};

	pwm1: pwm@ff680010 {
		compatible = "rockchip,rk3368-pwm", "rockchip,rk3288-pwm";
		reg = <0x0 0xff680010 0x0 0x10>;
		#pwm-cells = <3>;
		pinctrl-names = "default";
		pinctrl-0 = <&pwm1_pin>;
		clocks = <&cru PCLK_PWM1>;
		clock-names = "pwm";
		status = "disabled";
	};

	pwm2: pwm@ff680020 {
		compatible = "rockchip,rk3368-pwm", "rockchip,rk3288-pwm";
		reg = <0x0 0xff680020 0x0 0x10>;
		#pwm-cells = <3>;
		clocks = <&cru PCLK_PWM1>;
		clock-names = "pwm";
		status = "disabled";
	};

	pwm3: pwm@ff680030 {
		compatible = "rockchip,rk3368-pwm", "rockchip,rk3288-pwm";
		reg = <0x0 0xff680030 0x0 0x10>;
		#pwm-cells = <3>;
		pinctrl-names = "default";
		pinctrl-0 = <&pwm3_pin>;
		clocks = <&cru PCLK_PWM1>;
		clock-names = "pwm";
		status = "disabled";
	};

	uart2: serial@ff690000 {
		compatible = "rockchip,rk3368-uart", "snps,dw-apb-uart";
		reg = <0x0 0xff690000 0x0 0x100>;
		clocks = <&cru SCLK_UART2>, <&cru PCLK_UART2>;
		clock-names = "baudclk", "apb_pclk";
		interrupts = <GIC_SPI 57 IRQ_TYPE_LEVEL_HIGH>;
		pinctrl-names = "default";
		pinctrl-0 = <&uart2_xfer>;
		reg-shift = <2>;
		reg-io-width = <4>;
		status = "disabled";
	};

	mbox: mbox@ff6b0000 {
		compatible = "rockchip,rk3368-mailbox";
		reg = <0x0 0xff6b0000 0x0 0x1000>;
		interrupts = <GIC_SPI 146 IRQ_TYPE_LEVEL_HIGH>,
			     <GIC_SPI 147 IRQ_TYPE_LEVEL_HIGH>,
			     <GIC_SPI 148 IRQ_TYPE_LEVEL_HIGH>,
			     <GIC_SPI 149 IRQ_TYPE_LEVEL_HIGH>;
		clocks = <&cru PCLK_MAILBOX>;
		clock-names = "pclk_mailbox";
		#mbox-cells = <1>;
		status = "disabled";
	};

	pmugrf: syscon@ff738000 {
		compatible = "rockchip,rk3368-pmugrf", "syscon", "simple-mfd";
		reg = <0x0 0xff738000 0x0 0x1000>;

		pmu_io_domains: io-domains {
			compatible = "rockchip,rk3368-pmu-io-voltage-domain";
			status = "disabled";
		};

		reboot-mode {
			compatible = "syscon-reboot-mode";
			offset = <0x200>;
			mode-normal = <BOOT_NORMAL>;
			mode-recovery = <BOOT_RECOVERY>;
			mode-bootloader = <BOOT_FASTBOOT>;
			mode-loader = <BOOT_BL_DOWNLOAD>;
		};
	};

	cru: clock-controller@ff760000 {
		compatible = "rockchip,rk3368-cru";
		reg = <0x0 0xff760000 0x0 0x1000>;
		rockchip,grf = <&grf>;
		#clock-cells = <1>;
		#reset-cells = <1>;
	};

	grf: syscon@ff770000 {
		compatible = "rockchip,rk3368-grf", "syscon", "simple-mfd";
		reg = <0x0 0xff770000 0x0 0x1000>;

		io_domains: io-domains {
			compatible = "rockchip,rk3368-io-voltage-domain";
			status = "disabled";
		};
	};

	wdt: watchdog@ff800000 {
		compatible = "rockchip,rk3368-wdt", "snps,dw-wdt";
		reg = <0x0 0xff800000 0x0 0x100>;
		clocks = <&cru PCLK_WDT>;
		interrupts = <GIC_SPI 79 IRQ_TYPE_LEVEL_HIGH>;
		status = "disabled";
	};

	timer@ff810000 {
		compatible = "rockchip,rk3368-timer", "rockchip,rk3288-timer";
		reg = <0x0 0xff810000 0x0 0x20>;
		interrupts = <GIC_SPI 66 IRQ_TYPE_LEVEL_HIGH>;
	};

	spdif: spdif@ff880000 {
		compatible = "rockchip,rk3368-spdif";
		reg = <0x0 0xff880000 0x0 0x1000>;
		interrupts = <GIC_SPI 54 IRQ_TYPE_LEVEL_HIGH>;
		clocks = <&cru SCLK_SPDIF_8CH>, <&cru HCLK_SPDIF>;
		clock-names = "mclk", "hclk";
		dmas = <&dmac_bus 3>;
		dma-names = "tx";
		pinctrl-names = "default";
		pinctrl-0 = <&spdif_tx>;
		status = "disabled";
	};

	i2s_2ch: i2s-2ch@ff890000 {
		compatible = "rockchip,rk3368-i2s", "rockchip,rk3066-i2s";
		reg = <0x0 0xff890000 0x0 0x1000>;
		interrupts = <GIC_SPI 40 IRQ_TYPE_LEVEL_HIGH>;
		clock-names = "i2s_clk", "i2s_hclk";
		clocks = <&cru SCLK_I2S_2CH>, <&cru HCLK_I2S_2CH>;
		dmas = <&dmac_bus 6>, <&dmac_bus 7>;
		dma-names = "tx", "rx";
		status = "disabled";
	};

	i2s_8ch: i2s-8ch@ff898000 {
		compatible = "rockchip,rk3368-i2s", "rockchip,rk3066-i2s";
		reg = <0x0 0xff898000 0x0 0x1000>;
		interrupts = <GIC_SPI 53 IRQ_TYPE_LEVEL_HIGH>;
		clock-names = "i2s_clk", "i2s_hclk";
		clocks = <&cru SCLK_I2S_8CH>, <&cru HCLK_I2S_8CH>;
		dmas = <&dmac_bus 0>, <&dmac_bus 1>;
		dma-names = "tx", "rx";
		pinctrl-names = "default";
		pinctrl-0 = <&i2s_8ch_bus>;
		status = "disabled";
	};

	iep_mmu: iommu@ff900800 {
		compatible = "rockchip,iommu";
		reg = <0x0 0xff900800 0x0 0x100>;
<<<<<<< HEAD
		interrupts = <GIC_SPI 17 IRQ_TYPE_LEVEL_HIGH 0>;
=======
		interrupts = <GIC_SPI 17 IRQ_TYPE_LEVEL_HIGH>;
>>>>>>> 9abd04af
		interrupt-names = "iep_mmu";
		#iommu-cells = <0>;
		status = "disabled";
	};

	isp_mmu: iommu@ff914000 {
		compatible = "rockchip,iommu";
		reg = <0x0 0xff914000 0x0 0x100>,
		      <0x0 0xff915000 0x0 0x100>;
		interrupts = <GIC_SPI 14 IRQ_TYPE_LEVEL_HIGH>;
		interrupt-names = "isp_mmu";
		#iommu-cells = <0>;
		rockchip,disable-mmu-reset;
		status = "disabled";
	};

	vop_mmu: iommu@ff930300 {
		compatible = "rockchip,iommu";
		reg = <0x0 0xff930300 0x0 0x100>;
		interrupts = <GIC_SPI 15 IRQ_TYPE_LEVEL_HIGH>;
		interrupt-names = "vop_mmu";
		#iommu-cells = <0>;
		status = "disabled";
	};

	hevc_mmu: iommu@ff9a0440 {
		compatible = "rockchip,iommu";
		reg = <0x0 0xff9a0440 0x0 0x40>,
		      <0x0 0xff9a0480 0x0 0x40>;
		interrupts = <GIC_SPI 12 IRQ_TYPE_LEVEL_HIGH>;
		interrupt-names = "hevc_mmu";
		#iommu-cells = <0>;
		status = "disabled";
	};

	vpu_mmu: iommu@ff9a0800 {
		compatible = "rockchip,iommu";
		reg = <0x0 0xff9a0800 0x0 0x100>;
		interrupts = <GIC_SPI 9 IRQ_TYPE_LEVEL_HIGH>,
			     <GIC_SPI 10 IRQ_TYPE_LEVEL_HIGH>;
		interrupt-names = "vepu_mmu", "vdpu_mmu";
		#iommu-cells = <0>;
		status = "disabled";
	};

	gic: interrupt-controller@ffb71000 {
		compatible = "arm,gic-400";
		interrupt-controller;
		#interrupt-cells = <3>;
		#address-cells = <0>;

		reg = <0x0 0xffb71000 0x0 0x1000>,
		      <0x0 0xffb72000 0x0 0x2000>,
		      <0x0 0xffb74000 0x0 0x2000>,
		      <0x0 0xffb76000 0x0 0x2000>;
		interrupts = <GIC_PPI 9
		      (GIC_CPU_MASK_SIMPLE(8) | IRQ_TYPE_LEVEL_HIGH)>;
	};

	pinctrl: pinctrl {
		compatible = "rockchip,rk3368-pinctrl";
		rockchip,grf = <&grf>;
		rockchip,pmu = <&pmugrf>;
		#address-cells = <0x2>;
		#size-cells = <0x2>;
		ranges;

		gpio0: gpio0@ff750000 {
			compatible = "rockchip,gpio-bank";
			reg = <0x0 0xff750000 0x0 0x100>;
			clocks = <&cru PCLK_GPIO0>;
			interrupts = <GIC_SPI 0x51 IRQ_TYPE_LEVEL_HIGH>;

			gpio-controller;
			#gpio-cells = <0x2>;

			interrupt-controller;
			#interrupt-cells = <0x2>;
		};

		gpio1: gpio1@ff780000 {
			compatible = "rockchip,gpio-bank";
			reg = <0x0 0xff780000 0x0 0x100>;
			clocks = <&cru PCLK_GPIO1>;
			interrupts = <GIC_SPI 0x52 IRQ_TYPE_LEVEL_HIGH>;

			gpio-controller;
			#gpio-cells = <0x2>;

			interrupt-controller;
			#interrupt-cells = <0x2>;
		};

		gpio2: gpio2@ff790000 {
			compatible = "rockchip,gpio-bank";
			reg = <0x0 0xff790000 0x0 0x100>;
			clocks = <&cru PCLK_GPIO2>;
			interrupts = <GIC_SPI 0x53 IRQ_TYPE_LEVEL_HIGH>;

			gpio-controller;
			#gpio-cells = <0x2>;

			interrupt-controller;
			#interrupt-cells = <0x2>;
		};

		gpio3: gpio3@ff7a0000 {
			compatible = "rockchip,gpio-bank";
			reg = <0x0 0xff7a0000 0x0 0x100>;
			clocks = <&cru PCLK_GPIO3>;
			interrupts = <GIC_SPI 0x54 IRQ_TYPE_LEVEL_HIGH>;

			gpio-controller;
			#gpio-cells = <0x2>;

			interrupt-controller;
			#interrupt-cells = <0x2>;
		};

		pcfg_pull_up: pcfg-pull-up {
			bias-pull-up;
		};

		pcfg_pull_down: pcfg-pull-down {
			bias-pull-down;
		};

		pcfg_pull_none: pcfg-pull-none {
			bias-disable;
		};

		pcfg_pull_none_12ma: pcfg-pull-none-12ma {
			bias-disable;
			drive-strength = <12>;
		};

		emmc {
			emmc_clk: emmc-clk {
				rockchip,pins = <2 4 RK_FUNC_2 &pcfg_pull_none>;
			};

			emmc_cmd: emmc-cmd {
				rockchip,pins = <1 26 RK_FUNC_2 &pcfg_pull_up>;
			};

			emmc_pwr: emmc-pwr {
				rockchip,pins = <1 27 RK_FUNC_2 &pcfg_pull_up>;
			};

			emmc_bus1: emmc-bus1 {
				rockchip,pins = <1 18 RK_FUNC_2 &pcfg_pull_up>;
			};

			emmc_bus4: emmc-bus4 {
				rockchip,pins = <1 18 RK_FUNC_2 &pcfg_pull_up>,
						<1 19 RK_FUNC_2 &pcfg_pull_up>,
						<1 20 RK_FUNC_2 &pcfg_pull_up>,
						<1 21 RK_FUNC_2 &pcfg_pull_up>;
			};

			emmc_bus8: emmc-bus8 {
				rockchip,pins = <1 18 RK_FUNC_2 &pcfg_pull_up>,
						<1 19 RK_FUNC_2 &pcfg_pull_up>,
						<1 20 RK_FUNC_2 &pcfg_pull_up>,
						<1 21 RK_FUNC_2 &pcfg_pull_up>,
						<1 22 RK_FUNC_2 &pcfg_pull_up>,
						<1 23 RK_FUNC_2 &pcfg_pull_up>,
						<1 24 RK_FUNC_2 &pcfg_pull_up>,
						<1 25 RK_FUNC_2 &pcfg_pull_up>;
			};
		};

		gmac {
			rgmii_pins: rgmii-pins {
				rockchip,pins =	<3 22 RK_FUNC_1 &pcfg_pull_none>,
						<3 24 RK_FUNC_1 &pcfg_pull_none>,
						<3 19 RK_FUNC_1 &pcfg_pull_none>,
						<3 8 RK_FUNC_1 &pcfg_pull_none_12ma>,
						<3 9 RK_FUNC_1 &pcfg_pull_none_12ma>,
						<3 10 RK_FUNC_1 &pcfg_pull_none_12ma>,
						<3 14 RK_FUNC_1 &pcfg_pull_none_12ma>,
						<3 28 RK_FUNC_1 &pcfg_pull_none_12ma>,
						<3 13 RK_FUNC_1 &pcfg_pull_none_12ma>,
						<3 15 RK_FUNC_1 &pcfg_pull_none>,
						<3 16 RK_FUNC_1 &pcfg_pull_none>,
						<3 17 RK_FUNC_1 &pcfg_pull_none>,
						<3 18 RK_FUNC_1 &pcfg_pull_none>,
						<3 25 RK_FUNC_1 &pcfg_pull_none>,
						<3 20 RK_FUNC_1 &pcfg_pull_none>;
			};

			rmii_pins: rmii-pins {
				rockchip,pins =	<3 22 RK_FUNC_1 &pcfg_pull_none>,
						<3 24 RK_FUNC_1 &pcfg_pull_none>,
						<3 19 RK_FUNC_1 &pcfg_pull_none>,
						<3 8 RK_FUNC_1 &pcfg_pull_none_12ma>,
						<3 9 RK_FUNC_1 &pcfg_pull_none_12ma>,
						<3 13 RK_FUNC_1 &pcfg_pull_none_12ma>,
						<3 15 RK_FUNC_1 &pcfg_pull_none>,
						<3 16 RK_FUNC_1 &pcfg_pull_none>,
						<3 20 RK_FUNC_1 &pcfg_pull_none>,
						<3 21 RK_FUNC_1 &pcfg_pull_none>;
			};
		};

		i2c0 {
			i2c0_xfer: i2c0-xfer {
				rockchip,pins = <0 6 RK_FUNC_1 &pcfg_pull_none>,
						<0 7 RK_FUNC_1 &pcfg_pull_none>;
			};
		};

		i2c1 {
			i2c1_xfer: i2c1-xfer {
				rockchip,pins = <2 21 RK_FUNC_1 &pcfg_pull_none>,
						<2 22 RK_FUNC_1 &pcfg_pull_none>;
			};
		};

		i2c2 {
			i2c2_xfer: i2c2-xfer {
				rockchip,pins = <0 9 RK_FUNC_2 &pcfg_pull_none>,
						<3 31 RK_FUNC_2 &pcfg_pull_none>;
			};
		};

		i2c3 {
			i2c3_xfer: i2c3-xfer {
				rockchip,pins = <1 16 RK_FUNC_1 &pcfg_pull_none>,
						<1 17 RK_FUNC_1 &pcfg_pull_none>;
			};
		};

		i2c4 {
			i2c4_xfer: i2c4-xfer {
				rockchip,pins = <3 24 RK_FUNC_2 &pcfg_pull_none>,
						<3 25 RK_FUNC_2 &pcfg_pull_none>;
			};
		};

		i2c5 {
			i2c5_xfer: i2c5-xfer {
				rockchip,pins = <3 26 RK_FUNC_2 &pcfg_pull_none>,
						<3 27 RK_FUNC_2 &pcfg_pull_none>;
			};
		};

		i2s {
			i2s_8ch_bus: i2s-8ch-bus {
				rockchip,pins = <2 12 RK_FUNC_1 &pcfg_pull_none>,
						<2 13 RK_FUNC_1 &pcfg_pull_none>,
						<2 14 RK_FUNC_1 &pcfg_pull_none>,
						<2 15 RK_FUNC_1 &pcfg_pull_none>,
						<2 16 RK_FUNC_1 &pcfg_pull_none>,
						<2 17 RK_FUNC_1 &pcfg_pull_none>,
						<2 18 RK_FUNC_1 &pcfg_pull_none>,
						<2 19 RK_FUNC_1 &pcfg_pull_none>,
						<2 20 RK_FUNC_1 &pcfg_pull_none>;
			};
		};

		pwm0 {
			pwm0_pin: pwm0-pin {
				rockchip,pins = <3 8 RK_FUNC_2 &pcfg_pull_none>;
			};
		};

		pwm1 {
			pwm1_pin: pwm1-pin {
				rockchip,pins = <0 8 RK_FUNC_2 &pcfg_pull_none>;
			};
		};

		pwm3 {
			pwm3_pin: pwm3-pin {
				rockchip,pins = <3 29 RK_FUNC_3 &pcfg_pull_none>;
			};
		};

		sdio0 {
			sdio0_bus1: sdio0-bus1 {
				rockchip,pins = <2 28 RK_FUNC_1 &pcfg_pull_up>;
			};

			sdio0_bus4: sdio0-bus4 {
				rockchip,pins = <2 28 RK_FUNC_1 &pcfg_pull_up>,
						<2 29 RK_FUNC_1 &pcfg_pull_up>,
						<2 30 RK_FUNC_1 &pcfg_pull_up>,
						<2 31 RK_FUNC_1 &pcfg_pull_up>;
			};

			sdio0_cmd: sdio0-cmd {
				rockchip,pins = <3 0 RK_FUNC_1 &pcfg_pull_up>;
			};

			sdio0_clk: sdio0-clk {
				rockchip,pins = <3 1 RK_FUNC_1 &pcfg_pull_none>;
			};

			sdio0_cd: sdio0-cd {
				rockchip,pins = <3 2 RK_FUNC_1 &pcfg_pull_up>;
			};

			sdio0_wp: sdio0-wp {
				rockchip,pins = <3 3 RK_FUNC_1 &pcfg_pull_up>;
			};

			sdio0_pwr: sdio0-pwr {
				rockchip,pins = <3 4 RK_FUNC_1 &pcfg_pull_up>;
			};

			sdio0_bkpwr: sdio0-bkpwr {
				rockchip,pins = <3 5 RK_FUNC_1 &pcfg_pull_up>;
			};

			sdio0_int: sdio0-int {
				rockchip,pins = <3 6 RK_FUNC_1 &pcfg_pull_up>;
			};
		};

		sdmmc {
			sdmmc_clk: sdmmc-clk {
				rockchip,pins = <2 9 RK_FUNC_1 &pcfg_pull_none>;
			};

			sdmmc_cmd: sdmmc-cmd {
				rockchip,pins = <2 10 RK_FUNC_1 &pcfg_pull_up>;
			};

			sdmmc_cd: sdmmc-cd {
				rockchip,pins = <2 11 RK_FUNC_1 &pcfg_pull_up>;
			};

			sdmmc_bus1: sdmmc-bus1 {
				rockchip,pins = <2 5 RK_FUNC_1 &pcfg_pull_up>;
			};

			sdmmc_bus4: sdmmc-bus4 {
				rockchip,pins = <2 5 RK_FUNC_1 &pcfg_pull_up>,
						<2 6 RK_FUNC_1 &pcfg_pull_up>,
						<2 7 RK_FUNC_1 &pcfg_pull_up>,
						<2 8 RK_FUNC_1 &pcfg_pull_up>;
			};
		};

		spdif {
			spdif_tx: spdif-tx {
				rockchip,pins =	<2 RK_PC7 RK_FUNC_1 &pcfg_pull_none>;
			};
		};

		spi0 {
			spi0_clk: spi0-clk {
				rockchip,pins = <1 29 RK_FUNC_2 &pcfg_pull_up>;
			};
			spi0_cs0: spi0-cs0 {
				rockchip,pins = <1 24 RK_FUNC_3 &pcfg_pull_up>;
			};
			spi0_cs1: spi0-cs1 {
				rockchip,pins = <1 25 RK_FUNC_3 &pcfg_pull_up>;
			};
			spi0_tx: spi0-tx {
				rockchip,pins = <1 23 RK_FUNC_3 &pcfg_pull_up>;
			};
			spi0_rx: spi0-rx {
				rockchip,pins = <1 22 RK_FUNC_3 &pcfg_pull_up>;
			};
		};

		spi1 {
			spi1_clk: spi1-clk {
				rockchip,pins = <1 14 RK_FUNC_2 &pcfg_pull_up>;
			};
			spi1_cs0: spi1-cs0 {
				rockchip,pins = <1 15 RK_FUNC_2 &pcfg_pull_up>;
			};
			spi1_cs1: spi1-cs1 {
				rockchip,pins = <3 28 RK_FUNC_2 &pcfg_pull_up>;
			};
			spi1_rx: spi1-rx {
				rockchip,pins = <1 16 RK_FUNC_2 &pcfg_pull_up>;
			};
			spi1_tx: spi1-tx {
				rockchip,pins = <1 17 RK_FUNC_2 &pcfg_pull_up>;
			};
		};

		spi2 {
			spi2_clk: spi2-clk {
				rockchip,pins = <0 12 RK_FUNC_2 &pcfg_pull_up>;
			};
			spi2_cs0: spi2-cs0 {
				rockchip,pins = <0 13 RK_FUNC_2 &pcfg_pull_up>;
			};
			spi2_rx: spi2-rx {
				rockchip,pins = <0 10 RK_FUNC_2 &pcfg_pull_up>;
			};
			spi2_tx: spi2-tx {
				rockchip,pins = <0 11 RK_FUNC_2 &pcfg_pull_up>;
			};
		};

		tsadc {
			otp_gpio: otp-gpio {
				rockchip,pins = <0 3 RK_FUNC_GPIO &pcfg_pull_none>;
			};

			otp_out: otp-out {
				rockchip,pins = <0 3 RK_FUNC_1 &pcfg_pull_none>;
			};
		};

		uart0 {
			uart0_xfer: uart0-xfer {
				rockchip,pins = <2 24 RK_FUNC_1 &pcfg_pull_up>,
						<2 25 RK_FUNC_1 &pcfg_pull_none>;
			};

			uart0_cts: uart0-cts {
				rockchip,pins = <2 26 RK_FUNC_1 &pcfg_pull_none>;
			};

			uart0_rts: uart0-rts {
				rockchip,pins = <2 27 RK_FUNC_1 &pcfg_pull_none>;
			};
		};

		uart1 {
			uart1_xfer: uart1-xfer {
				rockchip,pins = <0 20 RK_FUNC_3 &pcfg_pull_up>,
						<0 21 RK_FUNC_3 &pcfg_pull_none>;
			};

			uart1_cts: uart1-cts {
				rockchip,pins = <0 22 RK_FUNC_3 &pcfg_pull_none>;
			};

			uart1_rts: uart1-rts {
				rockchip,pins = <0 23 RK_FUNC_3 &pcfg_pull_none>;
			};
		};

		uart2 {
			uart2_xfer: uart2-xfer {
				rockchip,pins = <2 6 RK_FUNC_2 &pcfg_pull_up>,
						<2 5 RK_FUNC_2 &pcfg_pull_none>;
			};
			/* no rts / cts for uart2 */
		};

		uart3 {
			uart3_xfer: uart3-xfer {
				rockchip,pins = <3 29 RK_FUNC_2 &pcfg_pull_up>,
						<3 30 RK_FUNC_3 &pcfg_pull_none>;
			};

			uart3_cts: uart3-cts {
				rockchip,pins = <3 16 RK_FUNC_2 &pcfg_pull_none>;
			};

			uart3_rts: uart3-rts {
				rockchip,pins = <3 17 RK_FUNC_2 &pcfg_pull_none>;
			};
		};

		uart4 {
			uart4_xfer: uart4-xfer {
				rockchip,pins = <0 27 RK_FUNC_3 &pcfg_pull_up>,
						<0 26 RK_FUNC_3 &pcfg_pull_none>;
			};

			uart4_cts: uart4-cts {
				rockchip,pins = <0 24 RK_FUNC_3 &pcfg_pull_none>;
			};

			uart4_rts: uart4-rts {
				rockchip,pins = <0 25 RK_FUNC_3 &pcfg_pull_none>;
			};
		};
	};
};<|MERGE_RESOLUTION|>--- conflicted
+++ resolved
@@ -740,11 +740,7 @@
 	iep_mmu: iommu@ff900800 {
 		compatible = "rockchip,iommu";
 		reg = <0x0 0xff900800 0x0 0x100>;
-<<<<<<< HEAD
-		interrupts = <GIC_SPI 17 IRQ_TYPE_LEVEL_HIGH 0>;
-=======
 		interrupts = <GIC_SPI 17 IRQ_TYPE_LEVEL_HIGH>;
->>>>>>> 9abd04af
 		interrupt-names = "iep_mmu";
 		#iommu-cells = <0>;
 		status = "disabled";
