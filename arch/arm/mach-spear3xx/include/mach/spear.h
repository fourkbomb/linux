/*
 * arch/arm/mach-spear3xx/include/mach/spear.h
 *
 * SPEAr3xx Machine family specific definition
 *
 * Copyright (C) 2009 ST Microelectronics
 * Viresh Kumar<viresh.kumar@st.com>
 *
 * This file is licensed under the terms of the GNU General Public
 * License version 2. This program is licensed "as is" without any
 * warranty of any kind, whether express or implied.
 */

#ifndef __MACH_SPEAR3XX_H
#define __MACH_SPEAR3XX_H

#include <asm/memory.h>

/* ICM1 - Low speed connection */
#define SPEAR3XX_ICM1_2_BASE		UL(0xD0000000)
#define VA_SPEAR3XX_ICM1_2_BASE		UL(0xFD000000)
#define SPEAR3XX_ICM1_UART_BASE		UL(0xD0000000)
#define VA_SPEAR3XX_ICM1_UART_BASE	(VA_SPEAR3XX_ICM1_2_BASE | SPEAR3XX_ICM1_UART_BASE)
#define SPEAR3XX_ICM1_SSP_BASE		UL(0xD0100000)

/* ML1 - Multi Layer CPU Subsystem */
#define SPEAR3XX_ICM3_ML1_2_BASE	UL(0xF0000000)
#define VA_SPEAR6XX_ML_CPU_BASE		UL(0xF0000000)
<<<<<<< HEAD
#define SPEAR3XX_CPU_TMR_BASE		UL(0xF0000000)
=======
>>>>>>> 3c0dec5f

/* ICM3 - Basic Subsystem */
#define SPEAR3XX_ICM3_SMI_CTRL_BASE	UL(0xFC000000)
#define VA_SPEAR3XX_ICM3_SMI_CTRL_BASE	UL(0xFC000000)
#define SPEAR3XX_ICM3_DMA_BASE		UL(0xFC400000)
#define SPEAR3XX_ICM3_SYS_CTRL_BASE	UL(0xFCA00000)
#define VA_SPEAR3XX_ICM3_SYS_CTRL_BASE	(VA_SPEAR3XX_ICM3_SMI_CTRL_BASE | SPEAR3XX_ICM3_SYS_CTRL_BASE)
#define SPEAR3XX_ICM3_MISC_REG_BASE	UL(0xFCA80000)
#define VA_SPEAR3XX_ICM3_MISC_REG_BASE	(VA_SPEAR3XX_ICM3_SMI_CTRL_BASE | SPEAR3XX_ICM3_MISC_REG_BASE)

/* Debug uart for linux, will be used for debug and uncompress messages */
#define SPEAR_DBG_UART_BASE		SPEAR3XX_ICM1_UART_BASE
#define VA_SPEAR_DBG_UART_BASE		VA_SPEAR3XX_ICM1_UART_BASE

/* Sysctl base for spear platform */
#define SPEAR_SYS_CTRL_BASE		SPEAR3XX_ICM3_SYS_CTRL_BASE
#define VA_SPEAR_SYS_CTRL_BASE		VA_SPEAR3XX_ICM3_SYS_CTRL_BASE

/* SPEAr320 Macros */
#define SPEAR320_SOC_CONFIG_BASE	UL(0xB3000000)
#define VA_SPEAR320_SOC_CONFIG_BASE	UL(0xFE000000)
#define SPEAR320_CONTROL_REG		IOMEM(VA_SPEAR320_SOC_CONFIG_BASE)
#define SPEAR320_EXT_CTRL_REG		IOMEM(VA_SPEAR320_SOC_CONFIG_BASE + 0x0018)
	#define SPEAR320_UARTX_PCLK_MASK		0x1
	#define SPEAR320_UART2_PCLK_SHIFT		8
	#define SPEAR320_UART3_PCLK_SHIFT		9
	#define SPEAR320_UART4_PCLK_SHIFT		10
	#define SPEAR320_UART5_PCLK_SHIFT		11
	#define SPEAR320_UART6_PCLK_SHIFT		12
	#define SPEAR320_RS485_PCLK_SHIFT		13

#endif /* __MACH_SPEAR3XX_H */<|MERGE_RESOLUTION|>--- conflicted
+++ resolved
@@ -26,10 +26,6 @@
 /* ML1 - Multi Layer CPU Subsystem */
 #define SPEAR3XX_ICM3_ML1_2_BASE	UL(0xF0000000)
 #define VA_SPEAR6XX_ML_CPU_BASE		UL(0xF0000000)
-<<<<<<< HEAD
-#define SPEAR3XX_CPU_TMR_BASE		UL(0xF0000000)
-=======
->>>>>>> 3c0dec5f
 
 /* ICM3 - Basic Subsystem */
 #define SPEAR3XX_ICM3_SMI_CTRL_BASE	UL(0xFC000000)
