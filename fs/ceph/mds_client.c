--- conflicted
+++ resolved
@@ -734,14 +734,6 @@
 			inode = req->r_inode;
 			ihold(inode);
 		} else {
-<<<<<<< HEAD
-			/* req->r_dentry is non-null for LSSNAP request.
-			 * fall-thru */
-			WARN_ON_ONCE(!req->r_dentry);
-		}
-	}
-	if (!inode && req->r_dentry) {
-=======
 			/* req->r_dentry is non-null for LSSNAP request */
 			rcu_read_lock();
 			inode = get_nonsnap_parent(req->r_dentry);
@@ -749,7 +741,6 @@
 			dout("__choose_mds using snapdir's parent %p\n", inode);
 		}
 	} else if (req->r_dentry) {
->>>>>>> 287b8e11
 		/* ignore race with rename; old or new d_parent is okay */
 		struct dentry *parent;
 		struct inode *dir;
