/*
 *   fs/cifs/smb2pdu.c
 *
 *   Copyright (C) International Business Machines  Corp., 2009, 2013
 *                 Etersoft, 2012
 *   Author(s): Steve French (sfrench@us.ibm.com)
 *              Pavel Shilovsky (pshilovsky@samba.org) 2012
 *
 *   Contains the routines for constructing the SMB2 PDUs themselves
 *
 *   This library is free software; you can redistribute it and/or modify
 *   it under the terms of the GNU Lesser General Public License as published
 *   by the Free Software Foundation; either version 2.1 of the License, or
 *   (at your option) any later version.
 *
 *   This library is distributed in the hope that it will be useful,
 *   but WITHOUT ANY WARRANTY; without even the implied warranty of
 *   MERCHANTABILITY or FITNESS FOR A PARTICULAR PURPOSE.  See
 *   the GNU Lesser General Public License for more details.
 *
 *   You should have received a copy of the GNU Lesser General Public License
 *   along with this library; if not, write to the Free Software
 *   Foundation, Inc., 59 Temple Place, Suite 330, Boston, MA 02111-1307 USA
 */

 /* SMB2 PDU handling routines here - except for leftovers (eg session setup) */
 /* Note that there are handle based routines which must be		      */
 /* treated slightly differently for reconnection purposes since we never     */
 /* want to reuse a stale file handle and only the caller knows the file info */

#include <linux/fs.h>
#include <linux/kernel.h>
#include <linux/vfs.h>
#include <linux/task_io_accounting_ops.h>
#include <linux/uaccess.h>
#include <linux/uuid.h>
#include <linux/pagemap.h>
#include <linux/xattr.h>
#include "smb2pdu.h"
#include "cifsglob.h"
#include "cifsacl.h"
#include "cifsproto.h"
#include "smb2proto.h"
#include "cifs_unicode.h"
#include "cifs_debug.h"
#include "ntlmssp.h"
#include "smb2status.h"
#include "smb2glob.h"
#include "cifspdu.h"
#include "cifs_spnego.h"

/*
 *  The following table defines the expected "StructureSize" of SMB2 requests
 *  in order by SMB2 command.  This is similar to "wct" in SMB/CIFS requests.
 *
 *  Note that commands are defined in smb2pdu.h in le16 but the array below is
 *  indexed by command in host byte order.
 */
static const int smb2_req_struct_sizes[NUMBER_OF_SMB2_COMMANDS] = {
	/* SMB2_NEGOTIATE */ 36,
	/* SMB2_SESSION_SETUP */ 25,
	/* SMB2_LOGOFF */ 4,
	/* SMB2_TREE_CONNECT */	9,
	/* SMB2_TREE_DISCONNECT */ 4,
	/* SMB2_CREATE */ 57,
	/* SMB2_CLOSE */ 24,
	/* SMB2_FLUSH */ 24,
	/* SMB2_READ */	49,
	/* SMB2_WRITE */ 49,
	/* SMB2_LOCK */	48,
	/* SMB2_IOCTL */ 57,
	/* SMB2_CANCEL */ 4,
	/* SMB2_ECHO */ 4,
	/* SMB2_QUERY_DIRECTORY */ 33,
	/* SMB2_CHANGE_NOTIFY */ 32,
	/* SMB2_QUERY_INFO */ 41,
	/* SMB2_SET_INFO */ 33,
	/* SMB2_OPLOCK_BREAK */ 24 /* BB this is 36 for LEASE_BREAK variant */
};

static int encryption_required(const struct cifs_tcon *tcon)
{
	if (!tcon)
		return 0;
	if ((tcon->ses->session_flags & SMB2_SESSION_FLAG_ENCRYPT_DATA) ||
	    (tcon->share_flags & SHI1005_FLAGS_ENCRYPT_DATA))
		return 1;
	if (tcon->seal &&
	    (tcon->ses->server->capabilities & SMB2_GLOBAL_CAP_ENCRYPTION))
		return 1;
	return 0;
}

static void
smb2_hdr_assemble(struct smb2_sync_hdr *shdr, __le16 smb2_cmd,
		  const struct cifs_tcon *tcon)
{
	shdr->ProtocolId = SMB2_PROTO_NUMBER;
	shdr->StructureSize = cpu_to_le16(64);
	shdr->Command = smb2_cmd;
	if (tcon && tcon->ses && tcon->ses->server) {
		struct TCP_Server_Info *server = tcon->ses->server;

		spin_lock(&server->req_lock);
		/* Request up to 2 credits but don't go over the limit. */
		if (server->credits >= server->max_credits)
			shdr->CreditRequest = cpu_to_le16(0);
		else
			shdr->CreditRequest = cpu_to_le16(
				min_t(int, server->max_credits -
						server->credits, 2));
		spin_unlock(&server->req_lock);
	} else {
		shdr->CreditRequest = cpu_to_le16(2);
	}
	shdr->ProcessId = cpu_to_le32((__u16)current->tgid);

	if (!tcon)
		goto out;

	/* GLOBAL_CAP_LARGE_MTU will only be set if dialect > SMB2.02 */
	/* See sections 2.2.4 and 3.2.4.1.5 of MS-SMB2 */
	if ((tcon->ses) && (tcon->ses->server) &&
	    (tcon->ses->server->capabilities & SMB2_GLOBAL_CAP_LARGE_MTU))
		shdr->CreditCharge = cpu_to_le16(1);
	/* else CreditCharge MBZ */

	shdr->TreeId = tcon->tid;
	/* Uid is not converted */
	if (tcon->ses)
		shdr->SessionId = tcon->ses->Suid;

	/*
	 * If we would set SMB2_FLAGS_DFS_OPERATIONS on open we also would have
	 * to pass the path on the Open SMB prefixed by \\server\share.
	 * Not sure when we would need to do the augmented path (if ever) and
	 * setting this flag breaks the SMB2 open operation since it is
	 * illegal to send an empty path name (without \\server\share prefix)
	 * when the DFS flag is set in the SMB open header. We could
	 * consider setting the flag on all operations other than open
	 * but it is safer to net set it for now.
	 */
/*	if (tcon->share_flags & SHI1005_FLAGS_DFS)
		shdr->Flags |= SMB2_FLAGS_DFS_OPERATIONS; */

	if (tcon->ses && tcon->ses->server && tcon->ses->server->sign &&
	    !encryption_required(tcon))
		shdr->Flags |= SMB2_FLAGS_SIGNED;
out:
	return;
}

static int
smb2_reconnect(__le16 smb2_command, struct cifs_tcon *tcon)
{
	int rc = 0;
	struct nls_table *nls_codepage;
	struct cifs_ses *ses;
	struct TCP_Server_Info *server;

	/*
	 * SMB2s NegProt, SessSetup, Logoff do not have tcon yet so
	 * check for tcp and smb session status done differently
	 * for those three - in the calling routine.
	 */
	if (tcon == NULL)
		return rc;

	if (smb2_command == SMB2_TREE_CONNECT)
		return rc;

	if (tcon->tidStatus == CifsExiting) {
		/*
		 * only tree disconnect, open, and write,
		 * (and ulogoff which does not have tcon)
		 * are allowed as we start force umount.
		 */
		if ((smb2_command != SMB2_WRITE) &&
		   (smb2_command != SMB2_CREATE) &&
		   (smb2_command != SMB2_TREE_DISCONNECT)) {
			cifs_dbg(FYI, "can not send cmd %d while umounting\n",
				 smb2_command);
			return -ENODEV;
		}
	}
	if ((!tcon->ses) || (tcon->ses->status == CifsExiting) ||
	    (!tcon->ses->server))
		return -EIO;

	ses = tcon->ses;
	server = ses->server;

	/*
	 * Give demultiplex thread up to 10 seconds to reconnect, should be
	 * greater than cifs socket timeout which is 7 seconds
	 */
	while (server->tcpStatus == CifsNeedReconnect) {
		/*
		 * Return to caller for TREE_DISCONNECT and LOGOFF and CLOSE
		 * here since they are implicitly done when session drops.
		 */
		switch (smb2_command) {
		/*
		 * BB Should we keep oplock break and add flush to exceptions?
		 */
		case SMB2_TREE_DISCONNECT:
		case SMB2_CANCEL:
		case SMB2_CLOSE:
		case SMB2_OPLOCK_BREAK:
			return -EAGAIN;
		}

		wait_event_interruptible_timeout(server->response_q,
			(server->tcpStatus != CifsNeedReconnect), 10 * HZ);

		/* are we still trying to reconnect? */
		if (server->tcpStatus != CifsNeedReconnect)
			break;

		/*
		 * on "soft" mounts we wait once. Hard mounts keep
		 * retrying until process is killed or server comes
		 * back on-line
		 */
		if (!tcon->retry) {
			cifs_dbg(FYI, "gave up waiting on reconnect in smb_init\n");
			return -EHOSTDOWN;
		}
	}

	if (!tcon->ses->need_reconnect && !tcon->need_reconnect)
		return rc;

	nls_codepage = load_nls_default();

	/*
	 * need to prevent multiple threads trying to simultaneously reconnect
	 * the same SMB session
	 */
	mutex_lock(&tcon->ses->session_mutex);

	/*
	 * Recheck after acquire mutex. If another thread is negotiating
	 * and the server never sends an answer the socket will be closed
	 * and tcpStatus set to reconnect.
	 */
	if (server->tcpStatus == CifsNeedReconnect) {
		rc = -EHOSTDOWN;
		mutex_unlock(&tcon->ses->session_mutex);
		goto out;
	}

	rc = cifs_negotiate_protocol(0, tcon->ses);
	if (!rc && tcon->ses->need_reconnect)
		rc = cifs_setup_session(0, tcon->ses, nls_codepage);

	if (rc || !tcon->need_reconnect) {
		mutex_unlock(&tcon->ses->session_mutex);
		goto out;
	}

	cifs_mark_open_files_invalid(tcon);
	if (tcon->use_persistent)
		tcon->need_reopen_files = true;

	rc = SMB2_tcon(0, tcon->ses, tcon->treeName, tcon, nls_codepage);
	mutex_unlock(&tcon->ses->session_mutex);

	cifs_dbg(FYI, "reconnect tcon rc = %d\n", rc);
	if (rc)
		goto out;

	if (smb2_command != SMB2_INTERNAL_CMD)
		queue_delayed_work(cifsiod_wq, &server->reconnect, 0);

	atomic_inc(&tconInfoReconnectCount);
out:
	/*
	 * Check if handle based operation so we know whether we can continue
	 * or not without returning to caller to reset file handle.
	 */
	/*
	 * BB Is flush done by server on drop of tcp session? Should we special
	 * case it and skip above?
	 */
	switch (smb2_command) {
	case SMB2_FLUSH:
	case SMB2_READ:
	case SMB2_WRITE:
	case SMB2_LOCK:
	case SMB2_IOCTL:
	case SMB2_QUERY_DIRECTORY:
	case SMB2_CHANGE_NOTIFY:
	case SMB2_QUERY_INFO:
	case SMB2_SET_INFO:
		rc = -EAGAIN;
	}
	unload_nls(nls_codepage);
	return rc;
}

static void
fill_small_buf(__le16 smb2_command, struct cifs_tcon *tcon, void *buf,
	       unsigned int *total_len)
{
	struct smb2_sync_pdu *spdu = (struct smb2_sync_pdu *)buf;
	/* lookup word count ie StructureSize from table */
	__u16 parmsize = smb2_req_struct_sizes[le16_to_cpu(smb2_command)];

	/*
	 * smaller than SMALL_BUFFER_SIZE but bigger than fixed area of
	 * largest operations (Create)
	 */
	memset(buf, 0, 256);

	smb2_hdr_assemble(&spdu->sync_hdr, smb2_command, tcon);
	spdu->StructureSize2 = cpu_to_le16(parmsize);

	*total_len = parmsize + sizeof(struct smb2_sync_hdr);
}

/* init request without RFC1001 length at the beginning */
static int
smb2_plain_req_init(__le16 smb2_command, struct cifs_tcon *tcon,
		    void **request_buf, unsigned int *total_len)
{
	int rc;
	struct smb2_sync_hdr *shdr;

	rc = smb2_reconnect(smb2_command, tcon);
	if (rc)
		return rc;

	/* BB eventually switch this to SMB2 specific small buf size */
	*request_buf = cifs_small_buf_get();
	if (*request_buf == NULL) {
		/* BB should we add a retry in here if not a writepage? */
		return -ENOMEM;
	}

	shdr = (struct smb2_sync_hdr *)(*request_buf);

	fill_small_buf(smb2_command, tcon, shdr, total_len);

	if (tcon != NULL) {
#ifdef CONFIG_CIFS_STATS2
		uint16_t com_code = le16_to_cpu(smb2_command);

		cifs_stats_inc(&tcon->stats.smb2_stats.smb2_com_sent[com_code]);
#endif
		cifs_stats_inc(&tcon->num_smbs_sent);
	}

	return rc;
}

/*
 * Allocate and return pointer to an SMB request hdr, and set basic
 * SMB information in the SMB header. If the return code is zero, this
 * function must have filled in request_buf pointer. The returned buffer
 * has RFC1001 length at the beginning.
 */
static int
small_smb2_init(__le16 smb2_command, struct cifs_tcon *tcon,
		void **request_buf)
{
	int rc;
	unsigned int total_len;
	struct smb2_pdu *pdu;

	rc = smb2_reconnect(smb2_command, tcon);
	if (rc)
		return rc;

	/* BB eventually switch this to SMB2 specific small buf size */
	*request_buf = cifs_small_buf_get();
	if (*request_buf == NULL) {
		/* BB should we add a retry in here if not a writepage? */
		return -ENOMEM;
	}

	pdu = (struct smb2_pdu *)(*request_buf);

	fill_small_buf(smb2_command, tcon, get_sync_hdr(pdu), &total_len);

	/* Note this is only network field converted to big endian */
	pdu->hdr.smb2_buf_length = cpu_to_be32(total_len);

	if (tcon != NULL) {
#ifdef CONFIG_CIFS_STATS2
		uint16_t com_code = le16_to_cpu(smb2_command);
		cifs_stats_inc(&tcon->stats.smb2_stats.smb2_com_sent[com_code]);
#endif
		cifs_stats_inc(&tcon->num_smbs_sent);
	}

	return rc;
}

#ifdef CONFIG_CIFS_SMB311
/* offset is sizeof smb2_negotiate_req - 4 but rounded up to 8 bytes */
#define OFFSET_OF_NEG_CONTEXT 0x68  /* sizeof(struct smb2_negotiate_req) - 4 */


#define SMB2_PREAUTH_INTEGRITY_CAPABILITIES	cpu_to_le16(1)
#define SMB2_ENCRYPTION_CAPABILITIES		cpu_to_le16(2)

static void
build_preauth_ctxt(struct smb2_preauth_neg_context *pneg_ctxt)
{
	pneg_ctxt->ContextType = SMB2_PREAUTH_INTEGRITY_CAPABILITIES;
	pneg_ctxt->DataLength = cpu_to_le16(38);
	pneg_ctxt->HashAlgorithmCount = cpu_to_le16(1);
	pneg_ctxt->SaltLength = cpu_to_le16(SMB311_SALT_SIZE);
	get_random_bytes(pneg_ctxt->Salt, SMB311_SALT_SIZE);
	pneg_ctxt->HashAlgorithms = SMB2_PREAUTH_INTEGRITY_SHA512;
}

static void
build_encrypt_ctxt(struct smb2_encryption_neg_context *pneg_ctxt)
{
	pneg_ctxt->ContextType = SMB2_ENCRYPTION_CAPABILITIES;
	pneg_ctxt->DataLength = cpu_to_le16(6);
	pneg_ctxt->CipherCount = cpu_to_le16(2);
	pneg_ctxt->Ciphers[0] = SMB2_ENCRYPTION_AES128_GCM;
	pneg_ctxt->Ciphers[1] = SMB2_ENCRYPTION_AES128_CCM;
}

static void
assemble_neg_contexts(struct smb2_negotiate_req *req)
{

	/* +4 is to account for the RFC1001 len field */
	char *pneg_ctxt = (char *)req + OFFSET_OF_NEG_CONTEXT + 4;

	build_preauth_ctxt((struct smb2_preauth_neg_context *)pneg_ctxt);
	/* Add 2 to size to round to 8 byte boundary */
	pneg_ctxt += 2 + sizeof(struct smb2_preauth_neg_context);
	build_encrypt_ctxt((struct smb2_encryption_neg_context *)pneg_ctxt);
	req->NegotiateContextOffset = cpu_to_le32(OFFSET_OF_NEG_CONTEXT);
	req->NegotiateContextCount = cpu_to_le16(2);
	inc_rfc1001_len(req, 4 + sizeof(struct smb2_preauth_neg_context)
			+ sizeof(struct smb2_encryption_neg_context)); /* calculate hash */
}
#else
static void assemble_neg_contexts(struct smb2_negotiate_req *req)
{
	return;
}
#endif /* SMB311 */

/*
 *
 *	SMB2 Worker functions follow:
 *
 *	The general structure of the worker functions is:
 *	1) Call smb2_init (assembles SMB2 header)
 *	2) Initialize SMB2 command specific fields in fixed length area of SMB
 *	3) Call smb_sendrcv2 (sends request on socket and waits for response)
 *	4) Decode SMB2 command specific fields in the fixed length area
 *	5) Decode variable length data area (if any for this SMB2 command type)
 *	6) Call free smb buffer
 *	7) return
 *
 */

int
SMB2_negotiate(const unsigned int xid, struct cifs_ses *ses)
{
	struct smb2_negotiate_req *req;
	struct smb2_negotiate_rsp *rsp;
	struct kvec iov[1];
	struct kvec rsp_iov;
	int rc = 0;
	int resp_buftype;
	struct TCP_Server_Info *server = ses->server;
	int blob_offset, blob_length;
	char *security_blob;
	int flags = CIFS_NEG_OP;

	cifs_dbg(FYI, "Negotiate protocol\n");

	if (!server) {
		WARN(1, "%s: server is NULL!\n", __func__);
		return -EIO;
	}

	rc = small_smb2_init(SMB2_NEGOTIATE, NULL, (void **) &req);
	if (rc)
		return rc;

	req->hdr.sync_hdr.SessionId = 0;

	if (strcmp(ses->server->vals->version_string,
		   SMB3ANY_VERSION_STRING) == 0) {
		req->Dialects[0] = cpu_to_le16(SMB30_PROT_ID);
		req->Dialects[1] = cpu_to_le16(SMB302_PROT_ID);
		req->DialectCount = cpu_to_le16(2);
		inc_rfc1001_len(req, 4);
	} else if (strcmp(ses->server->vals->version_string,
		   SMBDEFAULT_VERSION_STRING) == 0) {
		req->Dialects[0] = cpu_to_le16(SMB21_PROT_ID);
		req->Dialects[1] = cpu_to_le16(SMB30_PROT_ID);
		req->Dialects[2] = cpu_to_le16(SMB302_PROT_ID);
		req->DialectCount = cpu_to_le16(3);
		inc_rfc1001_len(req, 6);
	} else {
		/* otherwise send specific dialect */
		req->Dialects[0] = cpu_to_le16(ses->server->vals->protocol_id);
		req->DialectCount = cpu_to_le16(1);
		inc_rfc1001_len(req, 2);
	}

	/* only one of SMB2 signing flags may be set in SMB2 request */
	if (ses->sign)
		req->SecurityMode = cpu_to_le16(SMB2_NEGOTIATE_SIGNING_REQUIRED);
	else if (global_secflags & CIFSSEC_MAY_SIGN)
		req->SecurityMode = cpu_to_le16(SMB2_NEGOTIATE_SIGNING_ENABLED);
	else
		req->SecurityMode = 0;

	req->Capabilities = cpu_to_le32(ses->server->vals->req_capabilities);

	/* ClientGUID must be zero for SMB2.02 dialect */
	if (ses->server->vals->protocol_id == SMB20_PROT_ID)
		memset(req->ClientGUID, 0, SMB2_CLIENT_GUID_SIZE);
	else {
		memcpy(req->ClientGUID, server->client_guid,
			SMB2_CLIENT_GUID_SIZE);
		if (ses->server->vals->protocol_id == SMB311_PROT_ID)
			assemble_neg_contexts(req);
	}
	iov[0].iov_base = (char *)req;
	/* 4 for rfc1002 length field */
	iov[0].iov_len = get_rfc1002_length(req) + 4;

	rc = SendReceive2(xid, ses, iov, 1, &resp_buftype, flags, &rsp_iov);
	cifs_small_buf_release(req);
	rsp = (struct smb2_negotiate_rsp *)rsp_iov.iov_base;
	/*
	 * No tcon so can't do
	 * cifs_stats_inc(&tcon->stats.smb2_stats.smb2_com_fail[SMB2...]);
	 */
	if (rc == -EOPNOTSUPP) {
		cifs_dbg(VFS, "Dialect not supported by server. Consider "
			"specifying vers=1.0 or vers=2.0 on mount for accessing"
			" older servers\n");
		goto neg_exit;
	} else if (rc != 0)
		goto neg_exit;

	if (strcmp(ses->server->vals->version_string,
		   SMB3ANY_VERSION_STRING) == 0) {
		if (rsp->DialectRevision == cpu_to_le16(SMB20_PROT_ID)) {
			cifs_dbg(VFS,
				"SMB2 dialect returned but not requested\n");
			return -EIO;
		} else if (rsp->DialectRevision == cpu_to_le16(SMB21_PROT_ID)) {
			cifs_dbg(VFS,
				"SMB2.1 dialect returned but not requested\n");
			return -EIO;
		}
	} else if (strcmp(ses->server->vals->version_string,
		   SMBDEFAULT_VERSION_STRING) == 0) {
		if (rsp->DialectRevision == cpu_to_le16(SMB20_PROT_ID)) {
			cifs_dbg(VFS,
				"SMB2 dialect returned but not requested\n");
			return -EIO;
		} else if (rsp->DialectRevision == cpu_to_le16(SMB21_PROT_ID)) {
			/* ops set to 3.0 by default for default so update */
			ses->server->ops = &smb21_operations;
		}
	} else if (le16_to_cpu(rsp->DialectRevision) !=
				ses->server->vals->protocol_id) {
		/* if requested single dialect ensure returned dialect matched */
		cifs_dbg(VFS, "Illegal 0x%x dialect returned: not requested\n",
			le16_to_cpu(rsp->DialectRevision));
		return -EIO;
	}

	cifs_dbg(FYI, "mode 0x%x\n", rsp->SecurityMode);

	if (rsp->DialectRevision == cpu_to_le16(SMB20_PROT_ID))
		cifs_dbg(FYI, "negotiated smb2.0 dialect\n");
	else if (rsp->DialectRevision == cpu_to_le16(SMB21_PROT_ID))
		cifs_dbg(FYI, "negotiated smb2.1 dialect\n");
	else if (rsp->DialectRevision == cpu_to_le16(SMB30_PROT_ID))
		cifs_dbg(FYI, "negotiated smb3.0 dialect\n");
	else if (rsp->DialectRevision == cpu_to_le16(SMB302_PROT_ID))
		cifs_dbg(FYI, "negotiated smb3.02 dialect\n");
#ifdef CONFIG_CIFS_SMB311
	else if (rsp->DialectRevision == cpu_to_le16(SMB311_PROT_ID))
		cifs_dbg(FYI, "negotiated smb3.1.1 dialect\n");
#endif /* SMB311 */
	else {
		cifs_dbg(VFS, "Illegal dialect returned by server 0x%x\n",
			 le16_to_cpu(rsp->DialectRevision));
		rc = -EIO;
		goto neg_exit;
	}
	server->dialect = le16_to_cpu(rsp->DialectRevision);

	/* BB: add check that dialect was valid given dialect(s) we asked for */

	/* SMB2 only has an extended negflavor */
	server->negflavor = CIFS_NEGFLAVOR_EXTENDED;
	/* set it to the maximum buffer size value we can send with 1 credit */
	server->maxBuf = min_t(unsigned int, le32_to_cpu(rsp->MaxTransactSize),
			       SMB2_MAX_BUFFER_SIZE);
	server->max_read = le32_to_cpu(rsp->MaxReadSize);
	server->max_write = le32_to_cpu(rsp->MaxWriteSize);
	/* BB Do we need to validate the SecurityMode? */
	server->sec_mode = le16_to_cpu(rsp->SecurityMode);
	server->capabilities = le32_to_cpu(rsp->Capabilities);
	/* Internal types */
	server->capabilities |= SMB2_NT_FIND | SMB2_LARGE_FILES;

	security_blob = smb2_get_data_area_len(&blob_offset, &blob_length,
					       &rsp->hdr);
	/*
	 * See MS-SMB2 section 2.2.4: if no blob, client picks default which
	 * for us will be
	 *	ses->sectype = RawNTLMSSP;
	 * but for time being this is our only auth choice so doesn't matter.
	 * We just found a server which sets blob length to zero expecting raw.
	 */
	if (blob_length == 0) {
		cifs_dbg(FYI, "missing security blob on negprot\n");
		server->sec_ntlmssp = true;
	}

	rc = cifs_enable_signing(server, ses->sign);
	if (rc)
		goto neg_exit;
	if (blob_length) {
		rc = decode_negTokenInit(security_blob, blob_length, server);
		if (rc == 1)
			rc = 0;
		else if (rc == 0)
			rc = -EIO;
	}
neg_exit:
	free_rsp_buf(resp_buftype, rsp);
	return rc;
}

int smb3_validate_negotiate(const unsigned int xid, struct cifs_tcon *tcon)
{
	int rc = 0;
	struct validate_negotiate_info_req vneg_inbuf;
	struct validate_negotiate_info_rsp *pneg_rsp = NULL;
	u32 rsplen;
	u32 inbuflen; /* max of 4 dialects */

	cifs_dbg(FYI, "validate negotiate\n");

	/*
	 * validation ioctl must be signed, so no point sending this if we
	 * can not sign it (ie are not known user).  Even if signing is not
	 * required (enabled but not negotiated), in those cases we selectively
	 * sign just this, the first and only signed request on a connection.
	 * Having validation of negotiate info  helps reduce attack vectors.
	 */
	if (tcon->ses->session_flags & SMB2_SESSION_FLAG_IS_GUEST)
<<<<<<< HEAD
=======
		return 0; /* validation requires signing */

	if (tcon->ses->user_name == NULL) {
		cifs_dbg(FYI, "Can't validate negotiate: null user mount\n");
>>>>>>> 9abd04af
		return 0; /* validation requires signing */
	}

	if (tcon->ses->session_flags & SMB2_SESSION_FLAG_IS_NULL)
		cifs_dbg(VFS, "Unexpected null user (anonymous) auth flag sent by server\n");

	if (tcon->ses->user_name == NULL) {
		cifs_dbg(FYI, "Can't validate negotiate: null user mount\n");
		return 0; /* validation requires signing */
	}

	if (tcon->ses->session_flags & SMB2_SESSION_FLAG_IS_NULL)
		cifs_dbg(VFS, "Unexpected null user (anonymous) auth flag sent by server\n");

	vneg_inbuf.Capabilities =
			cpu_to_le32(tcon->ses->server->vals->req_capabilities);
	memcpy(vneg_inbuf.Guid, tcon->ses->server->client_guid,
					SMB2_CLIENT_GUID_SIZE);

	if (tcon->ses->sign)
		vneg_inbuf.SecurityMode =
			cpu_to_le16(SMB2_NEGOTIATE_SIGNING_REQUIRED);
	else if (global_secflags & CIFSSEC_MAY_SIGN)
		vneg_inbuf.SecurityMode =
			cpu_to_le16(SMB2_NEGOTIATE_SIGNING_ENABLED);
	else
		vneg_inbuf.SecurityMode = 0;


	if (strcmp(tcon->ses->server->vals->version_string,
		SMB3ANY_VERSION_STRING) == 0) {
		vneg_inbuf.Dialects[0] = cpu_to_le16(SMB30_PROT_ID);
		vneg_inbuf.Dialects[1] = cpu_to_le16(SMB302_PROT_ID);
		vneg_inbuf.DialectCount = cpu_to_le16(2);
		/* structure is big enough for 3 dialects, sending only 2 */
		inbuflen = sizeof(struct validate_negotiate_info_req) - 2;
	} else if (strcmp(tcon->ses->server->vals->version_string,
		SMBDEFAULT_VERSION_STRING) == 0) {
		vneg_inbuf.Dialects[0] = cpu_to_le16(SMB21_PROT_ID);
		vneg_inbuf.Dialects[1] = cpu_to_le16(SMB30_PROT_ID);
		vneg_inbuf.Dialects[2] = cpu_to_le16(SMB302_PROT_ID);
		vneg_inbuf.DialectCount = cpu_to_le16(3);
		/* structure is big enough for 3 dialects */
		inbuflen = sizeof(struct validate_negotiate_info_req);
	} else {
		/* otherwise specific dialect was requested */
		vneg_inbuf.Dialects[0] =
			cpu_to_le16(tcon->ses->server->vals->protocol_id);
		vneg_inbuf.DialectCount = cpu_to_le16(1);
		/* structure is big enough for 3 dialects, sending only 1 */
		inbuflen = sizeof(struct validate_negotiate_info_req) - 4;
	}

	rc = SMB2_ioctl(xid, tcon, NO_FILE_ID, NO_FILE_ID,
		FSCTL_VALIDATE_NEGOTIATE_INFO, true /* is_fsctl */,
		false /* use_ipc */,
		(char *)&vneg_inbuf, sizeof(struct validate_negotiate_info_req),
		(char **)&pneg_rsp, &rsplen);

	if (rc != 0) {
		cifs_dbg(VFS, "validate protocol negotiate failed: %d\n", rc);
		return -EIO;
	}

	if (rsplen != sizeof(struct validate_negotiate_info_rsp)) {
		cifs_dbg(VFS, "invalid protocol negotiate response size: %d\n",
			 rsplen);

		/* relax check since Mac returns max bufsize allowed on ioctl */
		if ((rsplen > CIFSMaxBufSize)
		     || (rsplen < sizeof(struct validate_negotiate_info_rsp)))
			goto err_rsp_free;
	}

	/* check validate negotiate info response matches what we got earlier */
	if (pneg_rsp->Dialect !=
			cpu_to_le16(tcon->ses->server->vals->protocol_id))
		goto vneg_out;

	if (pneg_rsp->SecurityMode != cpu_to_le16(tcon->ses->server->sec_mode))
		goto vneg_out;

	/* do not validate server guid because not saved at negprot time yet */

	if ((le32_to_cpu(pneg_rsp->Capabilities) | SMB2_NT_FIND |
	      SMB2_LARGE_FILES) != tcon->ses->server->capabilities)
		goto vneg_out;

	/* validate negotiate successful */
	cifs_dbg(FYI, "validate negotiate info successful\n");
	kfree(pneg_rsp);
	return 0;

vneg_out:
	cifs_dbg(VFS, "protocol revalidation - security settings mismatch\n");
err_rsp_free:
	kfree(pneg_rsp);
	return -EIO;
}

enum securityEnum
smb2_select_sectype(struct TCP_Server_Info *server, enum securityEnum requested)
{
	switch (requested) {
	case Kerberos:
	case RawNTLMSSP:
		return requested;
	case NTLMv2:
		return RawNTLMSSP;
	case Unspecified:
		if (server->sec_ntlmssp &&
			(global_secflags & CIFSSEC_MAY_NTLMSSP))
			return RawNTLMSSP;
		if ((server->sec_kerberos || server->sec_mskerberos) &&
			(global_secflags & CIFSSEC_MAY_KRB5))
			return Kerberos;
		/* Fallthrough */
	default:
		return Unspecified;
	}
}

struct SMB2_sess_data {
	unsigned int xid;
	struct cifs_ses *ses;
	struct nls_table *nls_cp;
	void (*func)(struct SMB2_sess_data *);
	int result;
	u64 previous_session;

	/* we will send the SMB in three pieces:
	 * a fixed length beginning part, an optional
	 * SPNEGO blob (which can be zero length), and a
	 * last part which will include the strings
	 * and rest of bcc area. This allows us to avoid
	 * a large buffer 17K allocation
	 */
	int buf0_type;
	struct kvec iov[2];
};

static int
SMB2_sess_alloc_buffer(struct SMB2_sess_data *sess_data)
{
	int rc;
	struct cifs_ses *ses = sess_data->ses;
	struct smb2_sess_setup_req *req;
	struct TCP_Server_Info *server = ses->server;

	rc = small_smb2_init(SMB2_SESSION_SETUP, NULL, (void **) &req);
	if (rc)
		return rc;

	/* First session, not a reauthenticate */
	req->hdr.sync_hdr.SessionId = 0;

	/* if reconnect, we need to send previous sess id, otherwise it is 0 */
	req->PreviousSessionId = sess_data->previous_session;

	req->Flags = 0; /* MBZ */
	/* to enable echos and oplocks */
	req->hdr.sync_hdr.CreditRequest = cpu_to_le16(3);

	/* only one of SMB2 signing flags may be set in SMB2 request */
	if (server->sign)
		req->SecurityMode = SMB2_NEGOTIATE_SIGNING_REQUIRED;
	else if (global_secflags & CIFSSEC_MAY_SIGN) /* one flag unlike MUST_ */
		req->SecurityMode = SMB2_NEGOTIATE_SIGNING_ENABLED;
	else
		req->SecurityMode = 0;

	req->Capabilities = 0;
	req->Channel = 0; /* MBZ */

	sess_data->iov[0].iov_base = (char *)req;
	/* 4 for rfc1002 length field and 1 for pad */
	sess_data->iov[0].iov_len = get_rfc1002_length(req) + 4 - 1;
	/*
	 * This variable will be used to clear the buffer
	 * allocated above in case of any error in the calling function.
	 */
	sess_data->buf0_type = CIFS_SMALL_BUFFER;

	return 0;
}

static void
SMB2_sess_free_buffer(struct SMB2_sess_data *sess_data)
{
	free_rsp_buf(sess_data->buf0_type, sess_data->iov[0].iov_base);
	sess_data->buf0_type = CIFS_NO_BUFFER;
}

static int
SMB2_sess_sendreceive(struct SMB2_sess_data *sess_data)
{
	int rc;
	struct smb2_sess_setup_req *req = sess_data->iov[0].iov_base;
	struct kvec rsp_iov = { NULL, 0 };

	/* Testing shows that buffer offset must be at location of Buffer[0] */
	req->SecurityBufferOffset =
		cpu_to_le16(sizeof(struct smb2_sess_setup_req) -
			1 /* pad */ - 4 /* rfc1001 len */);
	req->SecurityBufferLength = cpu_to_le16(sess_data->iov[1].iov_len);

	inc_rfc1001_len(req, sess_data->iov[1].iov_len - 1 /* pad */);

	/* BB add code to build os and lm fields */

	rc = SendReceive2(sess_data->xid, sess_data->ses,
				sess_data->iov, 2,
				&sess_data->buf0_type,
				CIFS_LOG_ERROR | CIFS_NEG_OP, &rsp_iov);
	cifs_small_buf_release(sess_data->iov[0].iov_base);
	memcpy(&sess_data->iov[0], &rsp_iov, sizeof(struct kvec));

	return rc;
}

static int
SMB2_sess_establish_session(struct SMB2_sess_data *sess_data)
{
	int rc = 0;
	struct cifs_ses *ses = sess_data->ses;

	mutex_lock(&ses->server->srv_mutex);
	if (ses->server->ops->generate_signingkey) {
		rc = ses->server->ops->generate_signingkey(ses);
		if (rc) {
			cifs_dbg(FYI,
				"SMB3 session key generation failed\n");
			mutex_unlock(&ses->server->srv_mutex);
			return rc;
		}
	}
	if (!ses->server->session_estab) {
		ses->server->sequence_number = 0x2;
		ses->server->session_estab = true;
	}
	mutex_unlock(&ses->server->srv_mutex);

	cifs_dbg(FYI, "SMB2/3 session established successfully\n");
	spin_lock(&GlobalMid_Lock);
	ses->status = CifsGood;
	ses->need_reconnect = false;
	spin_unlock(&GlobalMid_Lock);
	return rc;
}

#ifdef CONFIG_CIFS_UPCALL
static void
SMB2_auth_kerberos(struct SMB2_sess_data *sess_data)
{
	int rc;
	struct cifs_ses *ses = sess_data->ses;
	struct cifs_spnego_msg *msg;
	struct key *spnego_key = NULL;
	struct smb2_sess_setup_rsp *rsp = NULL;

	rc = SMB2_sess_alloc_buffer(sess_data);
	if (rc)
		goto out;

	spnego_key = cifs_get_spnego_key(ses);
	if (IS_ERR(spnego_key)) {
		rc = PTR_ERR(spnego_key);
		spnego_key = NULL;
		goto out;
	}

	msg = spnego_key->payload.data[0];
	/*
	 * check version field to make sure that cifs.upcall is
	 * sending us a response in an expected form
	 */
	if (msg->version != CIFS_SPNEGO_UPCALL_VERSION) {
		cifs_dbg(VFS,
			  "bad cifs.upcall version. Expected %d got %d",
			  CIFS_SPNEGO_UPCALL_VERSION, msg->version);
		rc = -EKEYREJECTED;
		goto out_put_spnego_key;
	}

	ses->auth_key.response = kmemdup(msg->data, msg->sesskey_len,
					 GFP_KERNEL);
	if (!ses->auth_key.response) {
		cifs_dbg(VFS,
			"Kerberos can't allocate (%u bytes) memory",
			msg->sesskey_len);
		rc = -ENOMEM;
		goto out_put_spnego_key;
	}
	ses->auth_key.len = msg->sesskey_len;

	sess_data->iov[1].iov_base = msg->data + msg->sesskey_len;
	sess_data->iov[1].iov_len = msg->secblob_len;

	rc = SMB2_sess_sendreceive(sess_data);
	if (rc)
		goto out_put_spnego_key;

	rsp = (struct smb2_sess_setup_rsp *)sess_data->iov[0].iov_base;
	ses->Suid = rsp->hdr.sync_hdr.SessionId;

	ses->session_flags = le16_to_cpu(rsp->SessionFlags);

	rc = SMB2_sess_establish_session(sess_data);
out_put_spnego_key:
	key_invalidate(spnego_key);
	key_put(spnego_key);
out:
	sess_data->result = rc;
	sess_data->func = NULL;
	SMB2_sess_free_buffer(sess_data);
}
#else
static void
SMB2_auth_kerberos(struct SMB2_sess_data *sess_data)
{
	cifs_dbg(VFS, "Kerberos negotiated but upcall support disabled!\n");
	sess_data->result = -EOPNOTSUPP;
	sess_data->func = NULL;
}
#endif

static void
SMB2_sess_auth_rawntlmssp_authenticate(struct SMB2_sess_data *sess_data);

static void
SMB2_sess_auth_rawntlmssp_negotiate(struct SMB2_sess_data *sess_data)
{
	int rc;
	struct cifs_ses *ses = sess_data->ses;
	struct smb2_sess_setup_rsp *rsp = NULL;
	char *ntlmssp_blob = NULL;
	bool use_spnego = false; /* else use raw ntlmssp */
	u16 blob_length = 0;

	/*
	 * If memory allocation is successful, caller of this function
	 * frees it.
	 */
	ses->ntlmssp = kmalloc(sizeof(struct ntlmssp_auth), GFP_KERNEL);
	if (!ses->ntlmssp) {
		rc = -ENOMEM;
		goto out_err;
	}
	ses->ntlmssp->sesskey_per_smbsess = true;

	rc = SMB2_sess_alloc_buffer(sess_data);
	if (rc)
		goto out_err;

	ntlmssp_blob = kmalloc(sizeof(struct _NEGOTIATE_MESSAGE),
			       GFP_KERNEL);
	if (ntlmssp_blob == NULL) {
		rc = -ENOMEM;
		goto out;
	}

	build_ntlmssp_negotiate_blob(ntlmssp_blob, ses);
	if (use_spnego) {
		/* BB eventually need to add this */
		cifs_dbg(VFS, "spnego not supported for SMB2 yet\n");
		rc = -EOPNOTSUPP;
		goto out;
	} else {
		blob_length = sizeof(struct _NEGOTIATE_MESSAGE);
		/* with raw NTLMSSP we don't encapsulate in SPNEGO */
	}
	sess_data->iov[1].iov_base = ntlmssp_blob;
	sess_data->iov[1].iov_len = blob_length;

	rc = SMB2_sess_sendreceive(sess_data);
	rsp = (struct smb2_sess_setup_rsp *)sess_data->iov[0].iov_base;

	/* If true, rc here is expected and not an error */
	if (sess_data->buf0_type != CIFS_NO_BUFFER &&
		rsp->hdr.sync_hdr.Status == STATUS_MORE_PROCESSING_REQUIRED)
		rc = 0;

	if (rc)
		goto out;

	if (offsetof(struct smb2_sess_setup_rsp, Buffer) - 4 !=
			le16_to_cpu(rsp->SecurityBufferOffset)) {
		cifs_dbg(VFS, "Invalid security buffer offset %d\n",
			le16_to_cpu(rsp->SecurityBufferOffset));
		rc = -EIO;
		goto out;
	}
	rc = decode_ntlmssp_challenge(rsp->Buffer,
			le16_to_cpu(rsp->SecurityBufferLength), ses);
	if (rc)
		goto out;

	cifs_dbg(FYI, "rawntlmssp session setup challenge phase\n");


	ses->Suid = rsp->hdr.sync_hdr.SessionId;
	ses->session_flags = le16_to_cpu(rsp->SessionFlags);

out:
	kfree(ntlmssp_blob);
	SMB2_sess_free_buffer(sess_data);
	if (!rc) {
		sess_data->result = 0;
		sess_data->func = SMB2_sess_auth_rawntlmssp_authenticate;
		return;
	}
out_err:
	kfree(ses->ntlmssp);
	ses->ntlmssp = NULL;
	sess_data->result = rc;
	sess_data->func = NULL;
}

static void
SMB2_sess_auth_rawntlmssp_authenticate(struct SMB2_sess_data *sess_data)
{
	int rc;
	struct cifs_ses *ses = sess_data->ses;
	struct smb2_sess_setup_req *req;
	struct smb2_sess_setup_rsp *rsp = NULL;
	unsigned char *ntlmssp_blob = NULL;
	bool use_spnego = false; /* else use raw ntlmssp */
	u16 blob_length = 0;

	rc = SMB2_sess_alloc_buffer(sess_data);
	if (rc)
		goto out;

	req = (struct smb2_sess_setup_req *) sess_data->iov[0].iov_base;
	req->hdr.sync_hdr.SessionId = ses->Suid;

	rc = build_ntlmssp_auth_blob(&ntlmssp_blob, &blob_length, ses,
					sess_data->nls_cp);
	if (rc) {
		cifs_dbg(FYI, "build_ntlmssp_auth_blob failed %d\n", rc);
		goto out;
	}

	if (use_spnego) {
		/* BB eventually need to add this */
		cifs_dbg(VFS, "spnego not supported for SMB2 yet\n");
		rc = -EOPNOTSUPP;
		goto out;
	}
	sess_data->iov[1].iov_base = ntlmssp_blob;
	sess_data->iov[1].iov_len = blob_length;

	rc = SMB2_sess_sendreceive(sess_data);
	if (rc)
		goto out;

	rsp = (struct smb2_sess_setup_rsp *)sess_data->iov[0].iov_base;

	ses->Suid = rsp->hdr.sync_hdr.SessionId;
	ses->session_flags = le16_to_cpu(rsp->SessionFlags);

	rc = SMB2_sess_establish_session(sess_data);
out:
	kfree(ntlmssp_blob);
	SMB2_sess_free_buffer(sess_data);
	kfree(ses->ntlmssp);
	ses->ntlmssp = NULL;
	sess_data->result = rc;
	sess_data->func = NULL;
}

static int
SMB2_select_sec(struct cifs_ses *ses, struct SMB2_sess_data *sess_data)
{
	int type;

	type = smb2_select_sectype(ses->server, ses->sectype);
	cifs_dbg(FYI, "sess setup type %d\n", type);
	if (type == Unspecified) {
		cifs_dbg(VFS,
			"Unable to select appropriate authentication method!");
		return -EINVAL;
	}

	switch (type) {
	case Kerberos:
		sess_data->func = SMB2_auth_kerberos;
		break;
	case RawNTLMSSP:
		sess_data->func = SMB2_sess_auth_rawntlmssp_negotiate;
		break;
	default:
		cifs_dbg(VFS, "secType %d not supported!\n", type);
		return -EOPNOTSUPP;
	}

	return 0;
}

int
SMB2_sess_setup(const unsigned int xid, struct cifs_ses *ses,
		const struct nls_table *nls_cp)
{
	int rc = 0;
	struct TCP_Server_Info *server = ses->server;
	struct SMB2_sess_data *sess_data;

	cifs_dbg(FYI, "Session Setup\n");

	if (!server) {
		WARN(1, "%s: server is NULL!\n", __func__);
		return -EIO;
	}

	sess_data = kzalloc(sizeof(struct SMB2_sess_data), GFP_KERNEL);
	if (!sess_data)
		return -ENOMEM;

	rc = SMB2_select_sec(ses, sess_data);
	if (rc)
		goto out;
	sess_data->xid = xid;
	sess_data->ses = ses;
	sess_data->buf0_type = CIFS_NO_BUFFER;
	sess_data->nls_cp = (struct nls_table *) nls_cp;

	while (sess_data->func)
		sess_data->func(sess_data);

	if ((ses->session_flags & SMB2_SESSION_FLAG_IS_GUEST) && (ses->sign))
		cifs_dbg(VFS, "signing requested but authenticated as guest\n");
	rc = sess_data->result;
out:
	kfree(sess_data);
	return rc;
}

int
SMB2_logoff(const unsigned int xid, struct cifs_ses *ses)
{
	struct smb2_logoff_req *req; /* response is also trivial struct */
	int rc = 0;
	struct TCP_Server_Info *server;
	int flags = 0;

	cifs_dbg(FYI, "disconnect session %p\n", ses);

	if (ses && (ses->server))
		server = ses->server;
	else
		return -EIO;

	/* no need to send SMB logoff if uid already closed due to reconnect */
	if (ses->need_reconnect)
		goto smb2_session_already_dead;

	rc = small_smb2_init(SMB2_LOGOFF, NULL, (void **) &req);
	if (rc)
		return rc;

	 /* since no tcon, smb2_init can not do this, so do here */
	req->hdr.sync_hdr.SessionId = ses->Suid;

	if (ses->session_flags & SMB2_SESSION_FLAG_ENCRYPT_DATA)
		flags |= CIFS_TRANSFORM_REQ;
	else if (server->sign)
		req->hdr.sync_hdr.Flags |= SMB2_FLAGS_SIGNED;

	rc = SendReceiveNoRsp(xid, ses, (char *) req, flags);
	cifs_small_buf_release(req);
	/*
	 * No tcon so can't do
	 * cifs_stats_inc(&tcon->stats.smb2_stats.smb2_com_fail[SMB2...]);
	 */

smb2_session_already_dead:
	return rc;
}

static inline void cifs_stats_fail_inc(struct cifs_tcon *tcon, uint16_t code)
{
	cifs_stats_inc(&tcon->stats.smb2_stats.smb2_com_failed[code]);
}

#define MAX_SHARENAME_LENGTH (255 /* server */ + 80 /* share */ + 1 /* NULL */)

/* These are similar values to what Windows uses */
static inline void init_copy_chunk_defaults(struct cifs_tcon *tcon)
{
	tcon->max_chunks = 256;
	tcon->max_bytes_chunk = 1048576;
	tcon->max_bytes_copy = 16777216;
}

int
SMB2_tcon(const unsigned int xid, struct cifs_ses *ses, const char *tree,
	  struct cifs_tcon *tcon, const struct nls_table *cp)
{
	struct smb2_tree_connect_req *req;
	struct smb2_tree_connect_rsp *rsp = NULL;
	struct kvec iov[2];
	struct kvec rsp_iov = { NULL, 0 };
	int rc = 0;
	int resp_buftype;
	int unc_path_len;
	__le16 *unc_path = NULL;
	int flags = 0;

	cifs_dbg(FYI, "TCON\n");

	if (!(ses->server) || !tree)
		return -EIO;

	unc_path = kmalloc(MAX_SHARENAME_LENGTH * 2, GFP_KERNEL);
	if (unc_path == NULL)
		return -ENOMEM;

	unc_path_len = cifs_strtoUTF16(unc_path, tree, strlen(tree), cp) + 1;
	unc_path_len *= 2;
	if (unc_path_len < 2) {
		kfree(unc_path);
		return -EINVAL;
	}

	/* SMB2 TREE_CONNECT request must be called with TreeId == 0 */
	if (tcon)
		tcon->tid = 0;

	rc = small_smb2_init(SMB2_TREE_CONNECT, tcon, (void **) &req);
	if (rc) {
		kfree(unc_path);
		return rc;
	}

	if (tcon == NULL) {
		if ((ses->session_flags & SMB2_SESSION_FLAG_ENCRYPT_DATA))
			flags |= CIFS_TRANSFORM_REQ;

		/* since no tcon, smb2_init can not do this, so do here */
		req->hdr.sync_hdr.SessionId = ses->Suid;
		if (ses->server->sign)
			req->hdr.sync_hdr.Flags |= SMB2_FLAGS_SIGNED;
	} else if (encryption_required(tcon))
		flags |= CIFS_TRANSFORM_REQ;

	iov[0].iov_base = (char *)req;
	/* 4 for rfc1002 length field and 1 for pad */
	iov[0].iov_len = get_rfc1002_length(req) + 4 - 1;

	/* Testing shows that buffer offset must be at location of Buffer[0] */
	req->PathOffset = cpu_to_le16(sizeof(struct smb2_tree_connect_req)
			- 1 /* pad */ - 4 /* do not count rfc1001 len field */);
	req->PathLength = cpu_to_le16(unc_path_len - 2);
	iov[1].iov_base = unc_path;
	iov[1].iov_len = unc_path_len;

	inc_rfc1001_len(req, unc_path_len - 1 /* pad */);

	rc = SendReceive2(xid, ses, iov, 2, &resp_buftype, flags, &rsp_iov);
	cifs_small_buf_release(req);
	rsp = (struct smb2_tree_connect_rsp *)rsp_iov.iov_base;

	if (rc != 0) {
		if (tcon) {
			cifs_stats_fail_inc(tcon, SMB2_TREE_CONNECT_HE);
			tcon->need_reconnect = true;
		}
		goto tcon_error_exit;
	}

	if (tcon == NULL) {
		ses->ipc_tid = rsp->hdr.sync_hdr.TreeId;
		goto tcon_exit;
	}

	switch (rsp->ShareType) {
	case SMB2_SHARE_TYPE_DISK:
		cifs_dbg(FYI, "connection to disk share\n");
		break;
	case SMB2_SHARE_TYPE_PIPE:
		tcon->ipc = true;
		cifs_dbg(FYI, "connection to pipe share\n");
		break;
	case SMB2_SHARE_TYPE_PRINT:
		tcon->ipc = true;
		cifs_dbg(FYI, "connection to printer\n");
		break;
	default:
		cifs_dbg(VFS, "unknown share type %d\n", rsp->ShareType);
		rc = -EOPNOTSUPP;
		goto tcon_error_exit;
	}

	tcon->share_flags = le32_to_cpu(rsp->ShareFlags);
	tcon->capabilities = rsp->Capabilities; /* we keep caps little endian */
	tcon->maximal_access = le32_to_cpu(rsp->MaximalAccess);
	tcon->tidStatus = CifsGood;
	tcon->need_reconnect = false;
	tcon->tid = rsp->hdr.sync_hdr.TreeId;
	strlcpy(tcon->treeName, tree, sizeof(tcon->treeName));

	if ((rsp->Capabilities & SMB2_SHARE_CAP_DFS) &&
	    ((tcon->share_flags & SHI1005_FLAGS_DFS) == 0))
		cifs_dbg(VFS, "DFS capability contradicts DFS flag\n");

	if (tcon->seal &&
	    !(tcon->ses->server->capabilities & SMB2_GLOBAL_CAP_ENCRYPTION))
		cifs_dbg(VFS, "Encryption is requested but not supported\n");

	init_copy_chunk_defaults(tcon);
	if (tcon->ses->server->ops->validate_negotiate)
		rc = tcon->ses->server->ops->validate_negotiate(xid, tcon);
tcon_exit:
	free_rsp_buf(resp_buftype, rsp);
	kfree(unc_path);
	return rc;

tcon_error_exit:
	if (rsp && rsp->hdr.sync_hdr.Status == STATUS_BAD_NETWORK_NAME) {
		cifs_dbg(VFS, "BAD_NETWORK_NAME: %s\n", tree);
	}
	goto tcon_exit;
}

int
SMB2_tdis(const unsigned int xid, struct cifs_tcon *tcon)
{
	struct smb2_tree_disconnect_req *req; /* response is trivial */
	int rc = 0;
	struct cifs_ses *ses = tcon->ses;
	int flags = 0;

	cifs_dbg(FYI, "Tree Disconnect\n");

	if (!ses || !(ses->server))
		return -EIO;

	if ((tcon->need_reconnect) || (tcon->ses->need_reconnect))
		return 0;

	rc = small_smb2_init(SMB2_TREE_DISCONNECT, tcon, (void **) &req);
	if (rc)
		return rc;

	if (encryption_required(tcon))
		flags |= CIFS_TRANSFORM_REQ;

	rc = SendReceiveNoRsp(xid, ses, (char *)req, flags);
	cifs_small_buf_release(req);
	if (rc)
		cifs_stats_fail_inc(tcon, SMB2_TREE_DISCONNECT_HE);

	return rc;
}


static struct create_durable *
create_durable_buf(void)
{
	struct create_durable *buf;

	buf = kzalloc(sizeof(struct create_durable), GFP_KERNEL);
	if (!buf)
		return NULL;

	buf->ccontext.DataOffset = cpu_to_le16(offsetof
					(struct create_durable, Data));
	buf->ccontext.DataLength = cpu_to_le32(16);
	buf->ccontext.NameOffset = cpu_to_le16(offsetof
				(struct create_durable, Name));
	buf->ccontext.NameLength = cpu_to_le16(4);
	/* SMB2_CREATE_DURABLE_HANDLE_REQUEST is "DHnQ" */
	buf->Name[0] = 'D';
	buf->Name[1] = 'H';
	buf->Name[2] = 'n';
	buf->Name[3] = 'Q';
	return buf;
}

static struct create_durable *
create_reconnect_durable_buf(struct cifs_fid *fid)
{
	struct create_durable *buf;

	buf = kzalloc(sizeof(struct create_durable), GFP_KERNEL);
	if (!buf)
		return NULL;

	buf->ccontext.DataOffset = cpu_to_le16(offsetof
					(struct create_durable, Data));
	buf->ccontext.DataLength = cpu_to_le32(16);
	buf->ccontext.NameOffset = cpu_to_le16(offsetof
				(struct create_durable, Name));
	buf->ccontext.NameLength = cpu_to_le16(4);
	buf->Data.Fid.PersistentFileId = fid->persistent_fid;
	buf->Data.Fid.VolatileFileId = fid->volatile_fid;
	/* SMB2_CREATE_DURABLE_HANDLE_RECONNECT is "DHnC" */
	buf->Name[0] = 'D';
	buf->Name[1] = 'H';
	buf->Name[2] = 'n';
	buf->Name[3] = 'C';
	return buf;
}

static __u8
parse_lease_state(struct TCP_Server_Info *server, struct smb2_create_rsp *rsp,
		  unsigned int *epoch)
{
	char *data_offset;
	struct create_context *cc;
	unsigned int next;
	unsigned int remaining;
	char *name;

	data_offset = (char *)rsp + 4 + le32_to_cpu(rsp->CreateContextsOffset);
	remaining = le32_to_cpu(rsp->CreateContextsLength);
	cc = (struct create_context *)data_offset;
	while (remaining >= sizeof(struct create_context)) {
		name = le16_to_cpu(cc->NameOffset) + (char *)cc;
		if (le16_to_cpu(cc->NameLength) == 4 &&
		    strncmp(name, "RqLs", 4) == 0)
			return server->ops->parse_lease_buf(cc, epoch);

		next = le32_to_cpu(cc->Next);
		if (!next)
			break;
		remaining -= next;
		cc = (struct create_context *)((char *)cc + next);
	}

	return 0;
}

static int
add_lease_context(struct TCP_Server_Info *server, struct kvec *iov,
		  unsigned int *num_iovec, __u8 *oplock)
{
	struct smb2_create_req *req = iov[0].iov_base;
	unsigned int num = *num_iovec;

	iov[num].iov_base = server->ops->create_lease_buf(oplock+1, *oplock);
	if (iov[num].iov_base == NULL)
		return -ENOMEM;
	iov[num].iov_len = server->vals->create_lease_size;
	req->RequestedOplockLevel = SMB2_OPLOCK_LEVEL_LEASE;
	if (!req->CreateContextsOffset)
		req->CreateContextsOffset = cpu_to_le32(
				sizeof(struct smb2_create_req) - 4 +
				iov[num - 1].iov_len);
	le32_add_cpu(&req->CreateContextsLength,
		     server->vals->create_lease_size);
	inc_rfc1001_len(&req->hdr, server->vals->create_lease_size);
	*num_iovec = num + 1;
	return 0;
}

static struct create_durable_v2 *
create_durable_v2_buf(struct cifs_fid *pfid)
{
	struct create_durable_v2 *buf;

	buf = kzalloc(sizeof(struct create_durable_v2), GFP_KERNEL);
	if (!buf)
		return NULL;

	buf->ccontext.DataOffset = cpu_to_le16(offsetof
					(struct create_durable_v2, dcontext));
	buf->ccontext.DataLength = cpu_to_le32(sizeof(struct durable_context_v2));
	buf->ccontext.NameOffset = cpu_to_le16(offsetof
				(struct create_durable_v2, Name));
	buf->ccontext.NameLength = cpu_to_le16(4);

	buf->dcontext.Timeout = 0; /* Should this be configurable by workload */
	buf->dcontext.Flags = cpu_to_le32(SMB2_DHANDLE_FLAG_PERSISTENT);
	generate_random_uuid(buf->dcontext.CreateGuid);
	memcpy(pfid->create_guid, buf->dcontext.CreateGuid, 16);

	/* SMB2_CREATE_DURABLE_HANDLE_REQUEST is "DH2Q" */
	buf->Name[0] = 'D';
	buf->Name[1] = 'H';
	buf->Name[2] = '2';
	buf->Name[3] = 'Q';
	return buf;
}

static struct create_durable_handle_reconnect_v2 *
create_reconnect_durable_v2_buf(struct cifs_fid *fid)
{
	struct create_durable_handle_reconnect_v2 *buf;

	buf = kzalloc(sizeof(struct create_durable_handle_reconnect_v2),
			GFP_KERNEL);
	if (!buf)
		return NULL;

	buf->ccontext.DataOffset =
		cpu_to_le16(offsetof(struct create_durable_handle_reconnect_v2,
				     dcontext));
	buf->ccontext.DataLength =
		cpu_to_le32(sizeof(struct durable_reconnect_context_v2));
	buf->ccontext.NameOffset =
		cpu_to_le16(offsetof(struct create_durable_handle_reconnect_v2,
			    Name));
	buf->ccontext.NameLength = cpu_to_le16(4);

	buf->dcontext.Fid.PersistentFileId = fid->persistent_fid;
	buf->dcontext.Fid.VolatileFileId = fid->volatile_fid;
	buf->dcontext.Flags = cpu_to_le32(SMB2_DHANDLE_FLAG_PERSISTENT);
	memcpy(buf->dcontext.CreateGuid, fid->create_guid, 16);

	/* SMB2_CREATE_DURABLE_HANDLE_RECONNECT_V2 is "DH2C" */
	buf->Name[0] = 'D';
	buf->Name[1] = 'H';
	buf->Name[2] = '2';
	buf->Name[3] = 'C';
	return buf;
}

static int
add_durable_v2_context(struct kvec *iov, unsigned int *num_iovec,
		    struct cifs_open_parms *oparms)
{
	struct smb2_create_req *req = iov[0].iov_base;
	unsigned int num = *num_iovec;

	iov[num].iov_base = create_durable_v2_buf(oparms->fid);
	if (iov[num].iov_base == NULL)
		return -ENOMEM;
	iov[num].iov_len = sizeof(struct create_durable_v2);
	if (!req->CreateContextsOffset)
		req->CreateContextsOffset =
			cpu_to_le32(sizeof(struct smb2_create_req) - 4 +
								iov[1].iov_len);
	le32_add_cpu(&req->CreateContextsLength, sizeof(struct create_durable_v2));
	inc_rfc1001_len(&req->hdr, sizeof(struct create_durable_v2));
	*num_iovec = num + 1;
	return 0;
}

static int
add_durable_reconnect_v2_context(struct kvec *iov, unsigned int *num_iovec,
		    struct cifs_open_parms *oparms)
{
	struct smb2_create_req *req = iov[0].iov_base;
	unsigned int num = *num_iovec;

	/* indicate that we don't need to relock the file */
	oparms->reconnect = false;

	iov[num].iov_base = create_reconnect_durable_v2_buf(oparms->fid);
	if (iov[num].iov_base == NULL)
		return -ENOMEM;
	iov[num].iov_len = sizeof(struct create_durable_handle_reconnect_v2);
	if (!req->CreateContextsOffset)
		req->CreateContextsOffset =
			cpu_to_le32(sizeof(struct smb2_create_req) - 4 +
								iov[1].iov_len);
	le32_add_cpu(&req->CreateContextsLength,
			sizeof(struct create_durable_handle_reconnect_v2));
	inc_rfc1001_len(&req->hdr,
			sizeof(struct create_durable_handle_reconnect_v2));
	*num_iovec = num + 1;
	return 0;
}

static int
add_durable_context(struct kvec *iov, unsigned int *num_iovec,
		    struct cifs_open_parms *oparms, bool use_persistent)
{
	struct smb2_create_req *req = iov[0].iov_base;
	unsigned int num = *num_iovec;

	if (use_persistent) {
		if (oparms->reconnect)
			return add_durable_reconnect_v2_context(iov, num_iovec,
								oparms);
		else
			return add_durable_v2_context(iov, num_iovec, oparms);
	}

	if (oparms->reconnect) {
		iov[num].iov_base = create_reconnect_durable_buf(oparms->fid);
		/* indicate that we don't need to relock the file */
		oparms->reconnect = false;
	} else
		iov[num].iov_base = create_durable_buf();
	if (iov[num].iov_base == NULL)
		return -ENOMEM;
	iov[num].iov_len = sizeof(struct create_durable);
	if (!req->CreateContextsOffset)
		req->CreateContextsOffset =
			cpu_to_le32(sizeof(struct smb2_create_req) - 4 +
								iov[1].iov_len);
	le32_add_cpu(&req->CreateContextsLength, sizeof(struct create_durable));
	inc_rfc1001_len(&req->hdr, sizeof(struct create_durable));
	*num_iovec = num + 1;
	return 0;
}

static int
alloc_path_with_tree_prefix(__le16 **out_path, int *out_size, int *out_len,
			    const char *treename, const __le16 *path)
{
	int treename_len, path_len;
	struct nls_table *cp;
	const __le16 sep[] = {cpu_to_le16('\\'), cpu_to_le16(0x0000)};

	/*
	 * skip leading "\\"
	 */
	treename_len = strlen(treename);
	if (treename_len < 2 || !(treename[0] == '\\' && treename[1] == '\\'))
		return -EINVAL;

	treename += 2;
	treename_len -= 2;

	path_len = UniStrnlen((wchar_t *)path, PATH_MAX);

	/*
	 * make room for one path separator between the treename and
	 * path
	 */
	*out_len = treename_len + 1 + path_len;

	/*
	 * final path needs to be null-terminated UTF16 with a
	 * size aligned to 8
	 */

	*out_size = roundup((*out_len+1)*2, 8);
	*out_path = kzalloc(*out_size, GFP_KERNEL);
	if (!*out_path)
		return -ENOMEM;

	cp = load_nls_default();
	cifs_strtoUTF16(*out_path, treename, treename_len, cp);
	UniStrcat(*out_path, sep);
	UniStrcat(*out_path, path);
	unload_nls(cp);

	return 0;
}

int
SMB2_open(const unsigned int xid, struct cifs_open_parms *oparms, __le16 *path,
	  __u8 *oplock, struct smb2_file_all_info *buf,
	  struct smb2_err_rsp **err_buf)
{
	struct smb2_create_req *req;
	struct smb2_create_rsp *rsp;
	struct TCP_Server_Info *server;
	struct cifs_tcon *tcon = oparms->tcon;
	struct cifs_ses *ses = tcon->ses;
	struct kvec iov[4];
	struct kvec rsp_iov = {NULL, 0};
	int resp_buftype;
	int uni_path_len;
	__le16 *copy_path = NULL;
	int copy_size;
	int rc = 0;
	unsigned int n_iov = 2;
	__u32 file_attributes = 0;
	char *dhc_buf = NULL, *lc_buf = NULL;
	int flags = 0;

	cifs_dbg(FYI, "create/open\n");

	if (ses && (ses->server))
		server = ses->server;
	else
		return -EIO;

	rc = small_smb2_init(SMB2_CREATE, tcon, (void **) &req);
	if (rc)
		return rc;

	if (encryption_required(tcon))
		flags |= CIFS_TRANSFORM_REQ;

	if (oparms->create_options & CREATE_OPTION_READONLY)
		file_attributes |= ATTR_READONLY;
	if (oparms->create_options & CREATE_OPTION_SPECIAL)
		file_attributes |= ATTR_SYSTEM;

	req->ImpersonationLevel = IL_IMPERSONATION;
	req->DesiredAccess = cpu_to_le32(oparms->desired_access);
	/* File attributes ignored on open (used in create though) */
	req->FileAttributes = cpu_to_le32(file_attributes);
	req->ShareAccess = FILE_SHARE_ALL_LE;
	req->CreateDisposition = cpu_to_le32(oparms->disposition);
	req->CreateOptions = cpu_to_le32(oparms->create_options & CREATE_OPTIONS_MASK);

	iov[0].iov_base = (char *)req;
	/* 4 for rfc1002 length field */
	iov[0].iov_len = get_rfc1002_length(req) + 4;
	/* -1 since last byte is buf[0] which is sent below (path) */
	iov[0].iov_len--;

	req->NameOffset = cpu_to_le16(sizeof(struct smb2_create_req) - 4);

	/* [MS-SMB2] 2.2.13 NameOffset:
	 * If SMB2_FLAGS_DFS_OPERATIONS is set in the Flags field of
	 * the SMB2 header, the file name includes a prefix that will
	 * be processed during DFS name normalization as specified in
	 * section 3.3.5.9. Otherwise, the file name is relative to
	 * the share that is identified by the TreeId in the SMB2
	 * header.
	 */
	if (tcon->share_flags & SHI1005_FLAGS_DFS) {
		int name_len;

		req->hdr.sync_hdr.Flags |= SMB2_FLAGS_DFS_OPERATIONS;
		rc = alloc_path_with_tree_prefix(&copy_path, &copy_size,
						 &name_len,
						 tcon->treeName, path);
		if (rc)
			return rc;
		req->NameLength = cpu_to_le16(name_len * 2);
		uni_path_len = copy_size;
		path = copy_path;
	} else {
		uni_path_len = (2 * UniStrnlen((wchar_t *)path, PATH_MAX)) + 2;
		/* MUST set path len (NameLength) to 0 opening root of share */
		req->NameLength = cpu_to_le16(uni_path_len - 2);
		if (uni_path_len % 8 != 0) {
			copy_size = roundup(uni_path_len, 8);
			copy_path = kzalloc(copy_size, GFP_KERNEL);
			if (!copy_path)
				return -ENOMEM;
			memcpy((char *)copy_path, (const char *)path,
			       uni_path_len);
			uni_path_len = copy_size;
			path = copy_path;
		}
	}

	iov[1].iov_len = uni_path_len;
	iov[1].iov_base = path;
	/* -1 since last byte is buf[0] which was counted in smb2_buf_len */
	inc_rfc1001_len(req, uni_path_len - 1);

	if (!server->oplocks)
		*oplock = SMB2_OPLOCK_LEVEL_NONE;

	if (!(server->capabilities & SMB2_GLOBAL_CAP_LEASING) ||
	    *oplock == SMB2_OPLOCK_LEVEL_NONE)
		req->RequestedOplockLevel = *oplock;
	else {
		rc = add_lease_context(server, iov, &n_iov, oplock);
		if (rc) {
			cifs_small_buf_release(req);
			kfree(copy_path);
			return rc;
		}
		lc_buf = iov[n_iov-1].iov_base;
	}

	if (*oplock == SMB2_OPLOCK_LEVEL_BATCH) {
		/* need to set Next field of lease context if we request it */
		if (server->capabilities & SMB2_GLOBAL_CAP_LEASING) {
			struct create_context *ccontext =
			    (struct create_context *)iov[n_iov-1].iov_base;
			ccontext->Next =
				cpu_to_le32(server->vals->create_lease_size);
		}

		rc = add_durable_context(iov, &n_iov, oparms,
					tcon->use_persistent);
		if (rc) {
			cifs_small_buf_release(req);
			kfree(copy_path);
			kfree(lc_buf);
			return rc;
		}
		dhc_buf = iov[n_iov-1].iov_base;
	}

	rc = SendReceive2(xid, ses, iov, n_iov, &resp_buftype, flags, &rsp_iov);
	cifs_small_buf_release(req);
	rsp = (struct smb2_create_rsp *)rsp_iov.iov_base;

	if (rc != 0) {
		cifs_stats_fail_inc(tcon, SMB2_CREATE_HE);
		if (err_buf && rsp)
			*err_buf = kmemdup(rsp, get_rfc1002_length(rsp) + 4,
					   GFP_KERNEL);
		goto creat_exit;
	}

	oparms->fid->persistent_fid = rsp->PersistentFileId;
	oparms->fid->volatile_fid = rsp->VolatileFileId;

	if (buf) {
		memcpy(buf, &rsp->CreationTime, 32);
		buf->AllocationSize = rsp->AllocationSize;
		buf->EndOfFile = rsp->EndofFile;
		buf->Attributes = rsp->FileAttributes;
		buf->NumberOfLinks = cpu_to_le32(1);
		buf->DeletePending = 0;
	}

	if (rsp->OplockLevel == SMB2_OPLOCK_LEVEL_LEASE)
		*oplock = parse_lease_state(server, rsp, &oparms->fid->epoch);
	else
		*oplock = rsp->OplockLevel;
creat_exit:
	kfree(copy_path);
	kfree(lc_buf);
	kfree(dhc_buf);
	free_rsp_buf(resp_buftype, rsp);
	return rc;
}

/*
 *	SMB2 IOCTL is used for both IOCTLs and FSCTLs
 */
int
SMB2_ioctl(const unsigned int xid, struct cifs_tcon *tcon, u64 persistent_fid,
	   u64 volatile_fid, u32 opcode, bool is_fsctl, bool use_ipc,
	   char *in_data, u32 indatalen,
	   char **out_data, u32 *plen /* returned data len */)
{
	struct smb2_ioctl_req *req;
	struct smb2_ioctl_rsp *rsp;
	struct smb2_sync_hdr *shdr;
	struct cifs_ses *ses;
	struct kvec iov[2];
	struct kvec rsp_iov;
	int resp_buftype;
	int n_iov;
	int rc = 0;
	int flags = 0;

	cifs_dbg(FYI, "SMB2 IOCTL\n");

	if (out_data != NULL)
		*out_data = NULL;

	/* zero out returned data len, in case of error */
	if (plen)
		*plen = 0;

	if (tcon)
		ses = tcon->ses;
	else
		return -EIO;

	if (!ses || !(ses->server))
		return -EIO;

	rc = small_smb2_init(SMB2_IOCTL, tcon, (void **) &req);
	if (rc)
		return rc;

	if (use_ipc) {
		if (ses->ipc_tid == 0) {
			cifs_small_buf_release(req);
			return -ENOTCONN;
		}

		cifs_dbg(FYI, "replacing tid 0x%x with IPC tid 0x%x\n",
			 req->hdr.sync_hdr.TreeId, ses->ipc_tid);
		req->hdr.sync_hdr.TreeId = ses->ipc_tid;
	}
	if (encryption_required(tcon))
		flags |= CIFS_TRANSFORM_REQ;

	req->CtlCode = cpu_to_le32(opcode);
	req->PersistentFileId = persistent_fid;
	req->VolatileFileId = volatile_fid;

	if (indatalen) {
		req->InputCount = cpu_to_le32(indatalen);
		/* do not set InputOffset if no input data */
		req->InputOffset =
		       cpu_to_le32(offsetof(struct smb2_ioctl_req, Buffer) - 4);
		iov[1].iov_base = in_data;
		iov[1].iov_len = indatalen;
		n_iov = 2;
	} else
		n_iov = 1;

	req->OutputOffset = 0;
	req->OutputCount = 0; /* MBZ */

	/*
	 * Could increase MaxOutputResponse, but that would require more
	 * than one credit. Windows typically sets this smaller, but for some
	 * ioctls it may be useful to allow server to send more. No point
	 * limiting what the server can send as long as fits in one credit
	 * Unfortunately - we can not handle more than CIFS_MAX_MSG_SIZE
	 * (by default, note that it can be overridden to make max larger)
	 * in responses (except for read responses which can be bigger.
	 * We may want to bump this limit up
	 */
	req->MaxOutputResponse = cpu_to_le32(CIFSMaxBufSize);

	if (is_fsctl)
		req->Flags = cpu_to_le32(SMB2_0_IOCTL_IS_FSCTL);
	else
		req->Flags = 0;

	iov[0].iov_base = (char *)req;

	/*
	 * If no input data, the size of ioctl struct in
	 * protocol spec still includes a 1 byte data buffer,
	 * but if input data passed to ioctl, we do not
	 * want to double count this, so we do not send
	 * the dummy one byte of data in iovec[0] if sending
	 * input data (in iovec[1]). We also must add 4 bytes
	 * in first iovec to allow for rfc1002 length field.
	 */

	if (indatalen) {
		iov[0].iov_len = get_rfc1002_length(req) + 4 - 1;
		inc_rfc1001_len(req, indatalen - 1);
	} else
		iov[0].iov_len = get_rfc1002_length(req) + 4;

	/* validate negotiate request must be signed - see MS-SMB2 3.2.5.5 */
	if (opcode == FSCTL_VALIDATE_NEGOTIATE_INFO)
		req->hdr.sync_hdr.Flags |= SMB2_FLAGS_SIGNED;

	rc = SendReceive2(xid, ses, iov, n_iov, &resp_buftype, flags, &rsp_iov);
	cifs_small_buf_release(req);
	rsp = (struct smb2_ioctl_rsp *)rsp_iov.iov_base;

	if ((rc != 0) && (rc != -EINVAL)) {
		cifs_stats_fail_inc(tcon, SMB2_IOCTL_HE);
		goto ioctl_exit;
	} else if (rc == -EINVAL) {
		if ((opcode != FSCTL_SRV_COPYCHUNK_WRITE) &&
		    (opcode != FSCTL_SRV_COPYCHUNK)) {
			cifs_stats_fail_inc(tcon, SMB2_IOCTL_HE);
			goto ioctl_exit;
		}
	}

	/* check if caller wants to look at return data or just return rc */
	if ((plen == NULL) || (out_data == NULL))
		goto ioctl_exit;

	*plen = le32_to_cpu(rsp->OutputCount);

	/* We check for obvious errors in the output buffer length and offset */
	if (*plen == 0)
		goto ioctl_exit; /* server returned no data */
	else if (*plen > 0xFF00) {
		cifs_dbg(VFS, "srv returned invalid ioctl length: %d\n", *plen);
		*plen = 0;
		rc = -EIO;
		goto ioctl_exit;
	}

	if (get_rfc1002_length(rsp) < le32_to_cpu(rsp->OutputOffset) + *plen) {
		cifs_dbg(VFS, "Malformed ioctl resp: len %d offset %d\n", *plen,
			le32_to_cpu(rsp->OutputOffset));
		*plen = 0;
		rc = -EIO;
		goto ioctl_exit;
	}

	*out_data = kmalloc(*plen, GFP_KERNEL);
	if (*out_data == NULL) {
		rc = -ENOMEM;
		goto ioctl_exit;
	}

	shdr = get_sync_hdr(rsp);
	memcpy(*out_data, (char *)shdr + le32_to_cpu(rsp->OutputOffset), *plen);
ioctl_exit:
	free_rsp_buf(resp_buftype, rsp);
	return rc;
}

/*
 *   Individual callers to ioctl worker function follow
 */

int
SMB2_set_compression(const unsigned int xid, struct cifs_tcon *tcon,
		     u64 persistent_fid, u64 volatile_fid)
{
	int rc;
	struct  compress_ioctl fsctl_input;
	char *ret_data = NULL;

	fsctl_input.CompressionState =
			cpu_to_le16(COMPRESSION_FORMAT_DEFAULT);

	rc = SMB2_ioctl(xid, tcon, persistent_fid, volatile_fid,
			FSCTL_SET_COMPRESSION, true /* is_fsctl */,
			false /* use_ipc */,
			(char *)&fsctl_input /* data input */,
			2 /* in data len */, &ret_data /* out data */, NULL);

	cifs_dbg(FYI, "set compression rc %d\n", rc);

	return rc;
}

int
SMB2_close(const unsigned int xid, struct cifs_tcon *tcon,
	   u64 persistent_fid, u64 volatile_fid)
{
	struct smb2_close_req *req;
	struct smb2_close_rsp *rsp;
	struct cifs_ses *ses = tcon->ses;
	struct kvec iov[1];
	struct kvec rsp_iov;
	int resp_buftype;
	int rc = 0;
	int flags = 0;

	cifs_dbg(FYI, "Close\n");

	if (!ses || !(ses->server))
		return -EIO;

	rc = small_smb2_init(SMB2_CLOSE, tcon, (void **) &req);
	if (rc)
		return rc;

	if (encryption_required(tcon))
		flags |= CIFS_TRANSFORM_REQ;

	req->PersistentFileId = persistent_fid;
	req->VolatileFileId = volatile_fid;

	iov[0].iov_base = (char *)req;
	/* 4 for rfc1002 length field */
	iov[0].iov_len = get_rfc1002_length(req) + 4;

	rc = SendReceive2(xid, ses, iov, 1, &resp_buftype, flags, &rsp_iov);
	cifs_small_buf_release(req);
	rsp = (struct smb2_close_rsp *)rsp_iov.iov_base;

	if (rc != 0) {
		cifs_stats_fail_inc(tcon, SMB2_CLOSE_HE);
		goto close_exit;
	}

	/* BB FIXME - decode close response, update inode for caching */

close_exit:
	free_rsp_buf(resp_buftype, rsp);
	return rc;
}

static int
validate_buf(unsigned int offset, unsigned int buffer_length,
	     struct smb2_hdr *hdr, unsigned int min_buf_size)

{
	unsigned int smb_len = be32_to_cpu(hdr->smb2_buf_length);
	char *end_of_smb = smb_len + 4 /* RFC1001 length field */ + (char *)hdr;
	char *begin_of_buf = 4 /* RFC1001 len field */ + offset + (char *)hdr;
	char *end_of_buf = begin_of_buf + buffer_length;


	if (buffer_length < min_buf_size) {
		cifs_dbg(VFS, "buffer length %d smaller than minimum size %d\n",
			 buffer_length, min_buf_size);
		return -EINVAL;
	}

	/* check if beyond RFC1001 maximum length */
	if ((smb_len > 0x7FFFFF) || (buffer_length > 0x7FFFFF)) {
		cifs_dbg(VFS, "buffer length %d or smb length %d too large\n",
			 buffer_length, smb_len);
		return -EINVAL;
	}

	if ((begin_of_buf > end_of_smb) || (end_of_buf > end_of_smb)) {
		cifs_dbg(VFS, "illegal server response, bad offset to data\n");
		return -EINVAL;
	}

	return 0;
}

/*
 * If SMB buffer fields are valid, copy into temporary buffer to hold result.
 * Caller must free buffer.
 */
static int
validate_and_copy_buf(unsigned int offset, unsigned int buffer_length,
		      struct smb2_hdr *hdr, unsigned int minbufsize,
		      char *data)

{
	char *begin_of_buf = 4 /* RFC1001 len field */ + offset + (char *)hdr;
	int rc;

	if (!data)
		return -EINVAL;

	rc = validate_buf(offset, buffer_length, hdr, minbufsize);
	if (rc)
		return rc;

	memcpy(data, begin_of_buf, buffer_length);

	return 0;
}

static int
query_info(const unsigned int xid, struct cifs_tcon *tcon,
	   u64 persistent_fid, u64 volatile_fid, u8 info_class, u8 info_type,
	   u32 additional_info, size_t output_len, size_t min_len, void **data,
		u32 *dlen)
{
	struct smb2_query_info_req *req;
	struct smb2_query_info_rsp *rsp = NULL;
	struct kvec iov[2];
	struct kvec rsp_iov;
	int rc = 0;
	int resp_buftype;
	struct cifs_ses *ses = tcon->ses;
	int flags = 0;

	cifs_dbg(FYI, "Query Info\n");

	if (!ses || !(ses->server))
		return -EIO;

	rc = small_smb2_init(SMB2_QUERY_INFO, tcon, (void **) &req);
	if (rc)
		return rc;

	if (encryption_required(tcon))
		flags |= CIFS_TRANSFORM_REQ;

	req->InfoType = info_type;
	req->FileInfoClass = info_class;
	req->PersistentFileId = persistent_fid;
	req->VolatileFileId = volatile_fid;
	req->AdditionalInformation = cpu_to_le32(additional_info);

	/*
	 * We do not use the input buffer (do not send extra byte)
	 */
	req->InputBufferOffset = 0;
	inc_rfc1001_len(req, -1);

	req->OutputBufferLength = cpu_to_le32(output_len);

	iov[0].iov_base = (char *)req;
	/* 4 for rfc1002 length field */
	iov[0].iov_len = get_rfc1002_length(req) + 4;

	rc = SendReceive2(xid, ses, iov, 1, &resp_buftype, flags, &rsp_iov);
	cifs_small_buf_release(req);
	rsp = (struct smb2_query_info_rsp *)rsp_iov.iov_base;

	if (rc) {
		cifs_stats_fail_inc(tcon, SMB2_QUERY_INFO_HE);
		goto qinf_exit;
	}

	if (dlen) {
		*dlen = le32_to_cpu(rsp->OutputBufferLength);
		if (!*data) {
			*data = kmalloc(*dlen, GFP_KERNEL);
			if (!*data) {
				cifs_dbg(VFS,
					"Error %d allocating memory for acl\n",
					rc);
				*dlen = 0;
				goto qinf_exit;
			}
		}
	}

	rc = validate_and_copy_buf(le16_to_cpu(rsp->OutputBufferOffset),
				   le32_to_cpu(rsp->OutputBufferLength),
				   &rsp->hdr, min_len, *data);

qinf_exit:
	free_rsp_buf(resp_buftype, rsp);
	return rc;
}

int SMB2_query_eas(const unsigned int xid, struct cifs_tcon *tcon,
<<<<<<< HEAD
	u64 persistent_fid, u64 volatile_fid,
	struct smb2_file_full_ea_info *data)
{
	return query_info(xid, tcon, persistent_fid, volatile_fid,
			  FILE_FULL_EA_INFORMATION, SMB2_O_INFO_FILE, 0,
			  SMB2_MAX_EA_BUF,
=======
		   u64 persistent_fid, u64 volatile_fid,
		   int ea_buf_size, struct smb2_file_full_ea_info *data)
{
	return query_info(xid, tcon, persistent_fid, volatile_fid,
			  FILE_FULL_EA_INFORMATION, SMB2_O_INFO_FILE, 0,
			  ea_buf_size,
>>>>>>> 9abd04af
			  sizeof(struct smb2_file_full_ea_info),
			  (void **)&data,
			  NULL);
}

int SMB2_query_info(const unsigned int xid, struct cifs_tcon *tcon,
	u64 persistent_fid, u64 volatile_fid, struct smb2_file_all_info *data)
{
	return query_info(xid, tcon, persistent_fid, volatile_fid,
			  FILE_ALL_INFORMATION, SMB2_O_INFO_FILE, 0,
			  sizeof(struct smb2_file_all_info) + PATH_MAX * 2,
			  sizeof(struct smb2_file_all_info), (void **)&data,
			  NULL);
}

int
SMB2_query_acl(const unsigned int xid, struct cifs_tcon *tcon,
		u64 persistent_fid, u64 volatile_fid,
		void **data, u32 *plen)
{
	__u32 additional_info = OWNER_SECINFO | GROUP_SECINFO | DACL_SECINFO;
	*plen = 0;

	return query_info(xid, tcon, persistent_fid, volatile_fid,
			  0, SMB2_O_INFO_SECURITY, additional_info,
			  SMB2_MAX_BUFFER_SIZE,
			  sizeof(struct smb2_file_all_info), data, plen);
}

int
SMB2_get_srv_num(const unsigned int xid, struct cifs_tcon *tcon,
		 u64 persistent_fid, u64 volatile_fid, __le64 *uniqueid)
{
	return query_info(xid, tcon, persistent_fid, volatile_fid,
			  FILE_INTERNAL_INFORMATION, SMB2_O_INFO_FILE, 0,
			  sizeof(struct smb2_file_internal_info),
			  sizeof(struct smb2_file_internal_info),
			  (void **)&uniqueid, NULL);
}

/*
 * This is a no-op for now. We're not really interested in the reply, but
 * rather in the fact that the server sent one and that server->lstrp
 * gets updated.
 *
 * FIXME: maybe we should consider checking that the reply matches request?
 */
static void
smb2_echo_callback(struct mid_q_entry *mid)
{
	struct TCP_Server_Info *server = mid->callback_data;
	struct smb2_echo_rsp *rsp = (struct smb2_echo_rsp *)mid->resp_buf;
	unsigned int credits_received = 1;

	if (mid->mid_state == MID_RESPONSE_RECEIVED)
		credits_received = le16_to_cpu(rsp->hdr.sync_hdr.CreditRequest);

	DeleteMidQEntry(mid);
	add_credits(server, credits_received, CIFS_ECHO_OP);
}

void smb2_reconnect_server(struct work_struct *work)
{
	struct TCP_Server_Info *server = container_of(work,
					struct TCP_Server_Info, reconnect.work);
	struct cifs_ses *ses;
	struct cifs_tcon *tcon, *tcon2;
	struct list_head tmp_list;
	int tcon_exist = false;
	int rc;
	int resched = false;


	/* Prevent simultaneous reconnects that can corrupt tcon->rlist list */
	mutex_lock(&server->reconnect_mutex);

	INIT_LIST_HEAD(&tmp_list);
	cifs_dbg(FYI, "Need negotiate, reconnecting tcons\n");

	spin_lock(&cifs_tcp_ses_lock);
	list_for_each_entry(ses, &server->smb_ses_list, smb_ses_list) {
		list_for_each_entry(tcon, &ses->tcon_list, tcon_list) {
			if (tcon->need_reconnect || tcon->need_reopen_files) {
				tcon->tc_count++;
				list_add_tail(&tcon->rlist, &tmp_list);
				tcon_exist = true;
			}
		}
	}
	/*
	 * Get the reference to server struct to be sure that the last call of
	 * cifs_put_tcon() in the loop below won't release the server pointer.
	 */
	if (tcon_exist)
		server->srv_count++;

	spin_unlock(&cifs_tcp_ses_lock);

	list_for_each_entry_safe(tcon, tcon2, &tmp_list, rlist) {
		rc = smb2_reconnect(SMB2_INTERNAL_CMD, tcon);
		if (!rc)
			cifs_reopen_persistent_handles(tcon);
		else
			resched = true;
		list_del_init(&tcon->rlist);
		cifs_put_tcon(tcon);
	}

	cifs_dbg(FYI, "Reconnecting tcons finished\n");
	if (resched)
		queue_delayed_work(cifsiod_wq, &server->reconnect, 2 * HZ);
	mutex_unlock(&server->reconnect_mutex);

	/* now we can safely release srv struct */
	if (tcon_exist)
		cifs_put_tcp_session(server, 1);
}

int
SMB2_echo(struct TCP_Server_Info *server)
{
	struct smb2_echo_req *req;
	int rc = 0;
	struct kvec iov[2];
	struct smb_rqst rqst = { .rq_iov = iov,
				 .rq_nvec = 2 };

	cifs_dbg(FYI, "In echo request\n");

	if (server->tcpStatus == CifsNeedNegotiate) {
		/* No need to send echo on newly established connections */
		queue_delayed_work(cifsiod_wq, &server->reconnect, 0);
		return rc;
	}

	rc = small_smb2_init(SMB2_ECHO, NULL, (void **)&req);
	if (rc)
		return rc;

	req->hdr.sync_hdr.CreditRequest = cpu_to_le16(1);

	/* 4 for rfc1002 length field */
	iov[0].iov_len = 4;
	iov[0].iov_base = (char *)req;
	iov[1].iov_len = get_rfc1002_length(req);
	iov[1].iov_base = (char *)req + 4;

	rc = cifs_call_async(server, &rqst, NULL, smb2_echo_callback, NULL,
			     server, CIFS_ECHO_OP);
	if (rc)
		cifs_dbg(FYI, "Echo request failed: %d\n", rc);

	cifs_small_buf_release(req);
	return rc;
}

int
SMB2_flush(const unsigned int xid, struct cifs_tcon *tcon, u64 persistent_fid,
	   u64 volatile_fid)
{
	struct smb2_flush_req *req;
	struct cifs_ses *ses = tcon->ses;
	struct kvec iov[1];
	struct kvec rsp_iov;
	int resp_buftype;
	int rc = 0;
	int flags = 0;

	cifs_dbg(FYI, "Flush\n");

	if (!ses || !(ses->server))
		return -EIO;

	rc = small_smb2_init(SMB2_FLUSH, tcon, (void **) &req);
	if (rc)
		return rc;

	if (encryption_required(tcon))
		flags |= CIFS_TRANSFORM_REQ;

	req->PersistentFileId = persistent_fid;
	req->VolatileFileId = volatile_fid;

	iov[0].iov_base = (char *)req;
	/* 4 for rfc1002 length field */
	iov[0].iov_len = get_rfc1002_length(req) + 4;

	rc = SendReceive2(xid, ses, iov, 1, &resp_buftype, flags, &rsp_iov);
	cifs_small_buf_release(req);

	if (rc != 0)
		cifs_stats_fail_inc(tcon, SMB2_FLUSH_HE);

	free_rsp_buf(resp_buftype, rsp_iov.iov_base);
	return rc;
}

/*
 * To form a chain of read requests, any read requests after the first should
 * have the end_of_chain boolean set to true.
 */
static int
smb2_new_read_req(void **buf, unsigned int *total_len,
		  struct cifs_io_parms *io_parms, unsigned int remaining_bytes,
		  int request_type)
{
	int rc = -EACCES;
	struct smb2_read_plain_req *req = NULL;
	struct smb2_sync_hdr *shdr;

	rc = smb2_plain_req_init(SMB2_READ, io_parms->tcon, (void **) &req,
				 total_len);
	if (rc)
		return rc;
	if (io_parms->tcon->ses->server == NULL)
		return -ECONNABORTED;

	shdr = &req->sync_hdr;
	shdr->ProcessId = cpu_to_le32(io_parms->pid);

	req->PersistentFileId = io_parms->persistent_fid;
	req->VolatileFileId = io_parms->volatile_fid;
	req->ReadChannelInfoOffset = 0; /* reserved */
	req->ReadChannelInfoLength = 0; /* reserved */
	req->Channel = 0; /* reserved */
	req->MinimumCount = 0;
	req->Length = cpu_to_le32(io_parms->length);
	req->Offset = cpu_to_le64(io_parms->offset);

	if (request_type & CHAINED_REQUEST) {
		if (!(request_type & END_OF_CHAIN)) {
			/* next 8-byte aligned request */
			*total_len = DIV_ROUND_UP(*total_len, 8) * 8;
			shdr->NextCommand = cpu_to_le32(*total_len);
		} else /* END_OF_CHAIN */
			shdr->NextCommand = 0;
		if (request_type & RELATED_REQUEST) {
			shdr->Flags |= SMB2_FLAGS_RELATED_OPERATIONS;
			/*
			 * Related requests use info from previous read request
			 * in chain.
			 */
			shdr->SessionId = 0xFFFFFFFF;
			shdr->TreeId = 0xFFFFFFFF;
			req->PersistentFileId = 0xFFFFFFFF;
			req->VolatileFileId = 0xFFFFFFFF;
		}
	}
	if (remaining_bytes > io_parms->length)
		req->RemainingBytes = cpu_to_le32(remaining_bytes);
	else
		req->RemainingBytes = 0;

	*buf = req;
	return rc;
}

static void
smb2_readv_callback(struct mid_q_entry *mid)
{
	struct cifs_readdata *rdata = mid->callback_data;
	struct cifs_tcon *tcon = tlink_tcon(rdata->cfile->tlink);
	struct TCP_Server_Info *server = tcon->ses->server;
	struct smb2_sync_hdr *shdr =
				(struct smb2_sync_hdr *)rdata->iov[1].iov_base;
	unsigned int credits_received = 1;
	struct smb_rqst rqst = { .rq_iov = rdata->iov,
				 .rq_nvec = 2,
				 .rq_pages = rdata->pages,
				 .rq_npages = rdata->nr_pages,
				 .rq_pagesz = rdata->pagesz,
				 .rq_tailsz = rdata->tailsz };

	cifs_dbg(FYI, "%s: mid=%llu state=%d result=%d bytes=%u\n",
		 __func__, mid->mid, mid->mid_state, rdata->result,
		 rdata->bytes);

	switch (mid->mid_state) {
	case MID_RESPONSE_RECEIVED:
		credits_received = le16_to_cpu(shdr->CreditRequest);
		/* result already set, check signature */
		if (server->sign && !mid->decrypted) {
			int rc;

			rc = smb2_verify_signature(&rqst, server);
			if (rc)
				cifs_dbg(VFS, "SMB signature verification returned error = %d\n",
					 rc);
		}
		/* FIXME: should this be counted toward the initiating task? */
		task_io_account_read(rdata->got_bytes);
		cifs_stats_bytes_read(tcon, rdata->got_bytes);
		break;
	case MID_REQUEST_SUBMITTED:
	case MID_RETRY_NEEDED:
		rdata->result = -EAGAIN;
		if (server->sign && rdata->got_bytes)
			/* reset bytes number since we can not check a sign */
			rdata->got_bytes = 0;
		/* FIXME: should this be counted toward the initiating task? */
		task_io_account_read(rdata->got_bytes);
		cifs_stats_bytes_read(tcon, rdata->got_bytes);
		break;
	default:
		if (rdata->result != -ENODATA)
			rdata->result = -EIO;
	}

	if (rdata->result)
		cifs_stats_fail_inc(tcon, SMB2_READ_HE);

	queue_work(cifsiod_wq, &rdata->work);
	DeleteMidQEntry(mid);
	add_credits(server, credits_received, 0);
}

/* smb2_async_readv - send an async read, and set up mid to handle result */
int
smb2_async_readv(struct cifs_readdata *rdata)
{
	int rc, flags = 0;
	char *buf;
	struct smb2_sync_hdr *shdr;
	struct cifs_io_parms io_parms;
	struct smb_rqst rqst = { .rq_iov = rdata->iov,
				 .rq_nvec = 2 };
	struct TCP_Server_Info *server;
	unsigned int total_len;
	__be32 req_len;

	cifs_dbg(FYI, "%s: offset=%llu bytes=%u\n",
		 __func__, rdata->offset, rdata->bytes);

	io_parms.tcon = tlink_tcon(rdata->cfile->tlink);
	io_parms.offset = rdata->offset;
	io_parms.length = rdata->bytes;
	io_parms.persistent_fid = rdata->cfile->fid.persistent_fid;
	io_parms.volatile_fid = rdata->cfile->fid.volatile_fid;
	io_parms.pid = rdata->pid;

	server = io_parms.tcon->ses->server;

	rc = smb2_new_read_req((void **) &buf, &total_len, &io_parms, 0, 0);
	if (rc) {
		if (rc == -EAGAIN && rdata->credits) {
			/* credits was reset by reconnect */
			rdata->credits = 0;
			/* reduce in_flight value since we won't send the req */
			spin_lock(&server->req_lock);
			server->in_flight--;
			spin_unlock(&server->req_lock);
		}
		return rc;
	}

	if (encryption_required(io_parms.tcon))
		flags |= CIFS_TRANSFORM_REQ;

	req_len = cpu_to_be32(total_len);

	rdata->iov[0].iov_base = &req_len;
	rdata->iov[0].iov_len = sizeof(__be32);
	rdata->iov[1].iov_base = buf;
	rdata->iov[1].iov_len = total_len;

	shdr = (struct smb2_sync_hdr *)buf;

	if (rdata->credits) {
		shdr->CreditCharge = cpu_to_le16(DIV_ROUND_UP(rdata->bytes,
						SMB2_MAX_BUFFER_SIZE));
		shdr->CreditRequest = shdr->CreditCharge;
		spin_lock(&server->req_lock);
		server->credits += rdata->credits -
						le16_to_cpu(shdr->CreditCharge);
		spin_unlock(&server->req_lock);
		wake_up(&server->request_q);
		flags |= CIFS_HAS_CREDITS;
	}

	kref_get(&rdata->refcount);
	rc = cifs_call_async(io_parms.tcon->ses->server, &rqst,
			     cifs_readv_receive, smb2_readv_callback,
			     smb3_handle_read_data, rdata, flags);
	if (rc) {
		kref_put(&rdata->refcount, cifs_readdata_release);
		cifs_stats_fail_inc(io_parms.tcon, SMB2_READ_HE);
	}

	cifs_small_buf_release(buf);
	return rc;
}

int
SMB2_read(const unsigned int xid, struct cifs_io_parms *io_parms,
	  unsigned int *nbytes, char **buf, int *buf_type)
{
	int resp_buftype, rc = -EACCES;
	struct smb2_read_plain_req *req = NULL;
	struct smb2_read_rsp *rsp = NULL;
	struct smb2_sync_hdr *shdr;
	struct kvec iov[2];
	struct kvec rsp_iov;
	unsigned int total_len;
	__be32 req_len;
	struct smb_rqst rqst = { .rq_iov = iov,
				 .rq_nvec = 2 };
	int flags = CIFS_LOG_ERROR;
	struct cifs_ses *ses = io_parms->tcon->ses;

	*nbytes = 0;
	rc = smb2_new_read_req((void **)&req, &total_len, io_parms, 0, 0);
	if (rc)
		return rc;

	if (encryption_required(io_parms->tcon))
		flags |= CIFS_TRANSFORM_REQ;

	req_len = cpu_to_be32(total_len);

	iov[0].iov_base = &req_len;
	iov[0].iov_len = sizeof(__be32);
	iov[1].iov_base = req;
	iov[1].iov_len = total_len;

	rc = cifs_send_recv(xid, ses, &rqst, &resp_buftype, flags, &rsp_iov);
	cifs_small_buf_release(req);

	rsp = (struct smb2_read_rsp *)rsp_iov.iov_base;
	shdr = get_sync_hdr(rsp);

	if (shdr->Status == STATUS_END_OF_FILE) {
		free_rsp_buf(resp_buftype, rsp_iov.iov_base);
		return 0;
	}

	if (rc) {
		cifs_stats_fail_inc(io_parms->tcon, SMB2_READ_HE);
		cifs_dbg(VFS, "Send error in read = %d\n", rc);
	} else {
		*nbytes = le32_to_cpu(rsp->DataLength);
		if ((*nbytes > CIFS_MAX_MSGSIZE) ||
		    (*nbytes > io_parms->length)) {
			cifs_dbg(FYI, "bad length %d for count %d\n",
				 *nbytes, io_parms->length);
			rc = -EIO;
			*nbytes = 0;
		}
	}

	if (*buf) {
		memcpy(*buf, (char *)shdr + rsp->DataOffset, *nbytes);
		free_rsp_buf(resp_buftype, rsp_iov.iov_base);
	} else if (resp_buftype != CIFS_NO_BUFFER) {
		*buf = rsp_iov.iov_base;
		if (resp_buftype == CIFS_SMALL_BUFFER)
			*buf_type = CIFS_SMALL_BUFFER;
		else if (resp_buftype == CIFS_LARGE_BUFFER)
			*buf_type = CIFS_LARGE_BUFFER;
	}
	return rc;
}

/*
 * Check the mid_state and signature on received buffer (if any), and queue the
 * workqueue completion task.
 */
static void
smb2_writev_callback(struct mid_q_entry *mid)
{
	struct cifs_writedata *wdata = mid->callback_data;
	struct cifs_tcon *tcon = tlink_tcon(wdata->cfile->tlink);
	unsigned int written;
	struct smb2_write_rsp *rsp = (struct smb2_write_rsp *)mid->resp_buf;
	unsigned int credits_received = 1;

	switch (mid->mid_state) {
	case MID_RESPONSE_RECEIVED:
		credits_received = le16_to_cpu(rsp->hdr.sync_hdr.CreditRequest);
		wdata->result = smb2_check_receive(mid, tcon->ses->server, 0);
		if (wdata->result != 0)
			break;

		written = le32_to_cpu(rsp->DataLength);
		/*
		 * Mask off high 16 bits when bytes written as returned
		 * by the server is greater than bytes requested by the
		 * client. OS/2 servers are known to set incorrect
		 * CountHigh values.
		 */
		if (written > wdata->bytes)
			written &= 0xFFFF;

		if (written < wdata->bytes)
			wdata->result = -ENOSPC;
		else
			wdata->bytes = written;
		break;
	case MID_REQUEST_SUBMITTED:
	case MID_RETRY_NEEDED:
		wdata->result = -EAGAIN;
		break;
	default:
		wdata->result = -EIO;
		break;
	}

	if (wdata->result)
		cifs_stats_fail_inc(tcon, SMB2_WRITE_HE);

	queue_work(cifsiod_wq, &wdata->work);
	DeleteMidQEntry(mid);
	add_credits(tcon->ses->server, credits_received, 0);
}

/* smb2_async_writev - send an async write, and set up mid to handle result */
int
smb2_async_writev(struct cifs_writedata *wdata,
		  void (*release)(struct kref *kref))
{
	int rc = -EACCES, flags = 0;
	struct smb2_write_req *req = NULL;
	struct smb2_sync_hdr *shdr;
	struct cifs_tcon *tcon = tlink_tcon(wdata->cfile->tlink);
	struct TCP_Server_Info *server = tcon->ses->server;
	struct kvec iov[2];
	struct smb_rqst rqst = { };

	rc = small_smb2_init(SMB2_WRITE, tcon, (void **) &req);
	if (rc) {
		if (rc == -EAGAIN && wdata->credits) {
			/* credits was reset by reconnect */
			wdata->credits = 0;
			/* reduce in_flight value since we won't send the req */
			spin_lock(&server->req_lock);
			server->in_flight--;
			spin_unlock(&server->req_lock);
		}
		goto async_writev_out;
	}

	if (encryption_required(tcon))
		flags |= CIFS_TRANSFORM_REQ;

	shdr = get_sync_hdr(req);
	shdr->ProcessId = cpu_to_le32(wdata->cfile->pid);

	req->PersistentFileId = wdata->cfile->fid.persistent_fid;
	req->VolatileFileId = wdata->cfile->fid.volatile_fid;
	req->WriteChannelInfoOffset = 0;
	req->WriteChannelInfoLength = 0;
	req->Channel = 0;
	req->Offset = cpu_to_le64(wdata->offset);
	/* 4 for rfc1002 length field */
	req->DataOffset = cpu_to_le16(
				offsetof(struct smb2_write_req, Buffer) - 4);
	req->RemainingBytes = 0;

	/* 4 for rfc1002 length field and 1 for Buffer */
	iov[0].iov_len = 4;
	iov[0].iov_base = req;
	iov[1].iov_len = get_rfc1002_length(req) - 1;
	iov[1].iov_base = (char *)req + 4;

	rqst.rq_iov = iov;
	rqst.rq_nvec = 2;
	rqst.rq_pages = wdata->pages;
	rqst.rq_npages = wdata->nr_pages;
	rqst.rq_pagesz = wdata->pagesz;
	rqst.rq_tailsz = wdata->tailsz;

	cifs_dbg(FYI, "async write at %llu %u bytes\n",
		 wdata->offset, wdata->bytes);

	req->Length = cpu_to_le32(wdata->bytes);

	inc_rfc1001_len(&req->hdr, wdata->bytes - 1 /* Buffer */);

	if (wdata->credits) {
		shdr->CreditCharge = cpu_to_le16(DIV_ROUND_UP(wdata->bytes,
						    SMB2_MAX_BUFFER_SIZE));
		shdr->CreditRequest = shdr->CreditCharge;
		spin_lock(&server->req_lock);
		server->credits += wdata->credits -
						le16_to_cpu(shdr->CreditCharge);
		spin_unlock(&server->req_lock);
		wake_up(&server->request_q);
		flags |= CIFS_HAS_CREDITS;
	}

	kref_get(&wdata->refcount);
	rc = cifs_call_async(server, &rqst, NULL, smb2_writev_callback, NULL,
			     wdata, flags);

	if (rc) {
		kref_put(&wdata->refcount, release);
		cifs_stats_fail_inc(tcon, SMB2_WRITE_HE);
	}

async_writev_out:
	cifs_small_buf_release(req);
	return rc;
}

/*
 * SMB2_write function gets iov pointer to kvec array with n_vec as a length.
 * The length field from io_parms must be at least 1 and indicates a number of
 * elements with data to write that begins with position 1 in iov array. All
 * data length is specified by count.
 */
int
SMB2_write(const unsigned int xid, struct cifs_io_parms *io_parms,
	   unsigned int *nbytes, struct kvec *iov, int n_vec)
{
	int rc = 0;
	struct smb2_write_req *req = NULL;
	struct smb2_write_rsp *rsp = NULL;
	int resp_buftype;
	struct kvec rsp_iov;
	int flags = 0;

	*nbytes = 0;

	if (n_vec < 1)
		return rc;

	rc = small_smb2_init(SMB2_WRITE, io_parms->tcon, (void **) &req);
	if (rc)
		return rc;

	if (io_parms->tcon->ses->server == NULL)
		return -ECONNABORTED;

	if (encryption_required(io_parms->tcon))
		flags |= CIFS_TRANSFORM_REQ;

	req->hdr.sync_hdr.ProcessId = cpu_to_le32(io_parms->pid);

	req->PersistentFileId = io_parms->persistent_fid;
	req->VolatileFileId = io_parms->volatile_fid;
	req->WriteChannelInfoOffset = 0;
	req->WriteChannelInfoLength = 0;
	req->Channel = 0;
	req->Length = cpu_to_le32(io_parms->length);
	req->Offset = cpu_to_le64(io_parms->offset);
	/* 4 for rfc1002 length field */
	req->DataOffset = cpu_to_le16(
				offsetof(struct smb2_write_req, Buffer) - 4);
	req->RemainingBytes = 0;

	iov[0].iov_base = (char *)req;
	/* 4 for rfc1002 length field and 1 for Buffer */
	iov[0].iov_len = get_rfc1002_length(req) + 4 - 1;

	/* length of entire message including data to be written */
	inc_rfc1001_len(req, io_parms->length - 1 /* Buffer */);

	rc = SendReceive2(xid, io_parms->tcon->ses, iov, n_vec + 1,
			  &resp_buftype, flags, &rsp_iov);
	cifs_small_buf_release(req);
	rsp = (struct smb2_write_rsp *)rsp_iov.iov_base;

	if (rc) {
		cifs_stats_fail_inc(io_parms->tcon, SMB2_WRITE_HE);
		cifs_dbg(VFS, "Send error in write = %d\n", rc);
	} else
		*nbytes = le32_to_cpu(rsp->DataLength);

	free_rsp_buf(resp_buftype, rsp);
	return rc;
}

static unsigned int
num_entries(char *bufstart, char *end_of_buf, char **lastentry, size_t size)
{
	int len;
	unsigned int entrycount = 0;
	unsigned int next_offset = 0;
	FILE_DIRECTORY_INFO *entryptr;

	if (bufstart == NULL)
		return 0;

	entryptr = (FILE_DIRECTORY_INFO *)bufstart;

	while (1) {
		entryptr = (FILE_DIRECTORY_INFO *)
					((char *)entryptr + next_offset);

		if ((char *)entryptr + size > end_of_buf) {
			cifs_dbg(VFS, "malformed search entry would overflow\n");
			break;
		}

		len = le32_to_cpu(entryptr->FileNameLength);
		if ((char *)entryptr + len + size > end_of_buf) {
			cifs_dbg(VFS, "directory entry name would overflow frame end of buf %p\n",
				 end_of_buf);
			break;
		}

		*lastentry = (char *)entryptr;
		entrycount++;

		next_offset = le32_to_cpu(entryptr->NextEntryOffset);
		if (!next_offset)
			break;
	}

	return entrycount;
}

/*
 * Readdir/FindFirst
 */
int
SMB2_query_directory(const unsigned int xid, struct cifs_tcon *tcon,
		     u64 persistent_fid, u64 volatile_fid, int index,
		     struct cifs_search_info *srch_inf)
{
	struct smb2_query_directory_req *req;
	struct smb2_query_directory_rsp *rsp = NULL;
	struct kvec iov[2];
	struct kvec rsp_iov;
	int rc = 0;
	int len;
	int resp_buftype = CIFS_NO_BUFFER;
	unsigned char *bufptr;
	struct TCP_Server_Info *server;
	struct cifs_ses *ses = tcon->ses;
	__le16 asteriks = cpu_to_le16('*');
	char *end_of_smb;
	unsigned int output_size = CIFSMaxBufSize;
	size_t info_buf_size;
	int flags = 0;

	if (ses && (ses->server))
		server = ses->server;
	else
		return -EIO;

	rc = small_smb2_init(SMB2_QUERY_DIRECTORY, tcon, (void **) &req);
	if (rc)
		return rc;

	if (encryption_required(tcon))
		flags |= CIFS_TRANSFORM_REQ;

	switch (srch_inf->info_level) {
	case SMB_FIND_FILE_DIRECTORY_INFO:
		req->FileInformationClass = FILE_DIRECTORY_INFORMATION;
		info_buf_size = sizeof(FILE_DIRECTORY_INFO) - 1;
		break;
	case SMB_FIND_FILE_ID_FULL_DIR_INFO:
		req->FileInformationClass = FILEID_FULL_DIRECTORY_INFORMATION;
		info_buf_size = sizeof(SEARCH_ID_FULL_DIR_INFO) - 1;
		break;
	default:
		cifs_dbg(VFS, "info level %u isn't supported\n",
			 srch_inf->info_level);
		rc = -EINVAL;
		goto qdir_exit;
	}

	req->FileIndex = cpu_to_le32(index);
	req->PersistentFileId = persistent_fid;
	req->VolatileFileId = volatile_fid;

	len = 0x2;
	bufptr = req->Buffer;
	memcpy(bufptr, &asteriks, len);

	req->FileNameOffset =
		cpu_to_le16(sizeof(struct smb2_query_directory_req) - 1 - 4);
	req->FileNameLength = cpu_to_le16(len);
	/*
	 * BB could be 30 bytes or so longer if we used SMB2 specific
	 * buffer lengths, but this is safe and close enough.
	 */
	output_size = min_t(unsigned int, output_size, server->maxBuf);
	output_size = min_t(unsigned int, output_size, 2 << 15);
	req->OutputBufferLength = cpu_to_le32(output_size);

	iov[0].iov_base = (char *)req;
	/* 4 for RFC1001 length and 1 for Buffer */
	iov[0].iov_len = get_rfc1002_length(req) + 4 - 1;

	iov[1].iov_base = (char *)(req->Buffer);
	iov[1].iov_len = len;

	inc_rfc1001_len(req, len - 1 /* Buffer */);

	rc = SendReceive2(xid, ses, iov, 2, &resp_buftype, flags, &rsp_iov);
	cifs_small_buf_release(req);
	rsp = (struct smb2_query_directory_rsp *)rsp_iov.iov_base;

	if (rc) {
		if (rc == -ENODATA &&
		    rsp->hdr.sync_hdr.Status == STATUS_NO_MORE_FILES) {
			srch_inf->endOfSearch = true;
			rc = 0;
		}
		cifs_stats_fail_inc(tcon, SMB2_QUERY_DIRECTORY_HE);
		goto qdir_exit;
	}

	rc = validate_buf(le16_to_cpu(rsp->OutputBufferOffset),
			  le32_to_cpu(rsp->OutputBufferLength), &rsp->hdr,
			  info_buf_size);
	if (rc)
		goto qdir_exit;

	srch_inf->unicode = true;

	if (srch_inf->ntwrk_buf_start) {
		if (srch_inf->smallBuf)
			cifs_small_buf_release(srch_inf->ntwrk_buf_start);
		else
			cifs_buf_release(srch_inf->ntwrk_buf_start);
	}
	srch_inf->ntwrk_buf_start = (char *)rsp;
	srch_inf->srch_entries_start = srch_inf->last_entry = 4 /* rfclen */ +
		(char *)&rsp->hdr + le16_to_cpu(rsp->OutputBufferOffset);
	/* 4 for rfc1002 length field */
	end_of_smb = get_rfc1002_length(rsp) + 4 + (char *)&rsp->hdr;
	srch_inf->entries_in_buffer =
			num_entries(srch_inf->srch_entries_start, end_of_smb,
				    &srch_inf->last_entry, info_buf_size);
	srch_inf->index_of_last_entry += srch_inf->entries_in_buffer;
	cifs_dbg(FYI, "num entries %d last_index %lld srch start %p srch end %p\n",
		 srch_inf->entries_in_buffer, srch_inf->index_of_last_entry,
		 srch_inf->srch_entries_start, srch_inf->last_entry);
	if (resp_buftype == CIFS_LARGE_BUFFER)
		srch_inf->smallBuf = false;
	else if (resp_buftype == CIFS_SMALL_BUFFER)
		srch_inf->smallBuf = true;
	else
		cifs_dbg(VFS, "illegal search buffer type\n");

	return rc;

qdir_exit:
	free_rsp_buf(resp_buftype, rsp);
	return rc;
}

static int
send_set_info(const unsigned int xid, struct cifs_tcon *tcon,
	       u64 persistent_fid, u64 volatile_fid, u32 pid, u8 info_class,
	       u8 info_type, u32 additional_info, unsigned int num,
		void **data, unsigned int *size)
{
	struct smb2_set_info_req *req;
	struct smb2_set_info_rsp *rsp = NULL;
	struct kvec *iov;
	struct kvec rsp_iov;
	int rc = 0;
	int resp_buftype;
	unsigned int i;
	struct cifs_ses *ses = tcon->ses;
	int flags = 0;

	if (!ses || !(ses->server))
		return -EIO;

	if (!num)
		return -EINVAL;

	iov = kmalloc(sizeof(struct kvec) * num, GFP_KERNEL);
	if (!iov)
		return -ENOMEM;

	rc = small_smb2_init(SMB2_SET_INFO, tcon, (void **) &req);
	if (rc) {
		kfree(iov);
		return rc;
	}

	if (encryption_required(tcon))
		flags |= CIFS_TRANSFORM_REQ;

	req->hdr.sync_hdr.ProcessId = cpu_to_le32(pid);

	req->InfoType = info_type;
	req->FileInfoClass = info_class;
	req->PersistentFileId = persistent_fid;
	req->VolatileFileId = volatile_fid;
	req->AdditionalInformation = cpu_to_le32(additional_info);

	/* 4 for RFC1001 length and 1 for Buffer */
	req->BufferOffset =
			cpu_to_le16(sizeof(struct smb2_set_info_req) - 1 - 4);
	req->BufferLength = cpu_to_le32(*size);

	inc_rfc1001_len(req, *size - 1 /* Buffer */);

	memcpy(req->Buffer, *data, *size);

	iov[0].iov_base = (char *)req;
	/* 4 for RFC1001 length */
	iov[0].iov_len = get_rfc1002_length(req) + 4;

	for (i = 1; i < num; i++) {
		inc_rfc1001_len(req, size[i]);
		le32_add_cpu(&req->BufferLength, size[i]);
		iov[i].iov_base = (char *)data[i];
		iov[i].iov_len = size[i];
	}

	rc = SendReceive2(xid, ses, iov, num, &resp_buftype, flags, &rsp_iov);
	cifs_small_buf_release(req);
	rsp = (struct smb2_set_info_rsp *)rsp_iov.iov_base;

	if (rc != 0)
		cifs_stats_fail_inc(tcon, SMB2_SET_INFO_HE);

	free_rsp_buf(resp_buftype, rsp);
	kfree(iov);
	return rc;
}

int
SMB2_rename(const unsigned int xid, struct cifs_tcon *tcon,
	    u64 persistent_fid, u64 volatile_fid, __le16 *target_file)
{
	struct smb2_file_rename_info info;
	void **data;
	unsigned int size[2];
	int rc;
	int len = (2 * UniStrnlen((wchar_t *)target_file, PATH_MAX));

	data = kmalloc(sizeof(void *) * 2, GFP_KERNEL);
	if (!data)
		return -ENOMEM;

	info.ReplaceIfExists = 1; /* 1 = replace existing target with new */
			      /* 0 = fail if target already exists */
	info.RootDirectory = 0;  /* MBZ for network ops (why does spec say?) */
	info.FileNameLength = cpu_to_le32(len);

	data[0] = &info;
	size[0] = sizeof(struct smb2_file_rename_info);

	data[1] = target_file;
	size[1] = len + 2 /* null */;

	rc = send_set_info(xid, tcon, persistent_fid, volatile_fid,
		current->tgid, FILE_RENAME_INFORMATION, SMB2_O_INFO_FILE,
		0, 2, data, size);
	kfree(data);
	return rc;
}

int
SMB2_rmdir(const unsigned int xid, struct cifs_tcon *tcon,
		  u64 persistent_fid, u64 volatile_fid)
{
	__u8 delete_pending = 1;
	void *data;
	unsigned int size;

	data = &delete_pending;
	size = 1; /* sizeof __u8 */

	return send_set_info(xid, tcon, persistent_fid, volatile_fid,
		current->tgid, FILE_DISPOSITION_INFORMATION, SMB2_O_INFO_FILE,
		0, 1, &data, &size);
}

int
SMB2_set_hardlink(const unsigned int xid, struct cifs_tcon *tcon,
		  u64 persistent_fid, u64 volatile_fid, __le16 *target_file)
{
	struct smb2_file_link_info info;
	void **data;
	unsigned int size[2];
	int rc;
	int len = (2 * UniStrnlen((wchar_t *)target_file, PATH_MAX));

	data = kmalloc(sizeof(void *) * 2, GFP_KERNEL);
	if (!data)
		return -ENOMEM;

	info.ReplaceIfExists = 0; /* 1 = replace existing link with new */
			      /* 0 = fail if link already exists */
	info.RootDirectory = 0;  /* MBZ for network ops (why does spec say?) */
	info.FileNameLength = cpu_to_le32(len);

	data[0] = &info;
	size[0] = sizeof(struct smb2_file_link_info);

	data[1] = target_file;
	size[1] = len + 2 /* null */;

	rc = send_set_info(xid, tcon, persistent_fid, volatile_fid,
			current->tgid, FILE_LINK_INFORMATION, SMB2_O_INFO_FILE,
			0, 2, data, size);
	kfree(data);
	return rc;
}

int
SMB2_set_eof(const unsigned int xid, struct cifs_tcon *tcon, u64 persistent_fid,
	     u64 volatile_fid, u32 pid, __le64 *eof, bool is_falloc)
{
	struct smb2_file_eof_info info;
	void *data;
	unsigned int size;

	info.EndOfFile = *eof;

	data = &info;
	size = sizeof(struct smb2_file_eof_info);

	if (is_falloc)
		return send_set_info(xid, tcon, persistent_fid, volatile_fid,
			pid, FILE_ALLOCATION_INFORMATION, SMB2_O_INFO_FILE,
			0, 1, &data, &size);
	else
		return send_set_info(xid, tcon, persistent_fid, volatile_fid,
			pid, FILE_END_OF_FILE_INFORMATION, SMB2_O_INFO_FILE,
			0, 1, &data, &size);
}

int
SMB2_set_info(const unsigned int xid, struct cifs_tcon *tcon,
	      u64 persistent_fid, u64 volatile_fid, FILE_BASIC_INFO *buf)
{
	unsigned int size;
	size = sizeof(FILE_BASIC_INFO);
	return send_set_info(xid, tcon, persistent_fid, volatile_fid,
		current->tgid, FILE_BASIC_INFORMATION, SMB2_O_INFO_FILE,
		0, 1, (void **)&buf, &size);
}

int
SMB2_set_acl(const unsigned int xid, struct cifs_tcon *tcon,
		u64 persistent_fid, u64 volatile_fid,
		struct cifs_ntsd *pnntsd, int pacllen, int aclflag)
{
	return send_set_info(xid, tcon, persistent_fid, volatile_fid,
			current->tgid, 0, SMB2_O_INFO_SECURITY, aclflag,
			1, (void **)&pnntsd, &pacllen);
}

int
SMB2_set_ea(const unsigned int xid, struct cifs_tcon *tcon,
	    u64 persistent_fid, u64 volatile_fid,
	    struct smb2_file_full_ea_info *buf, int len)
{
	return send_set_info(xid, tcon, persistent_fid, volatile_fid,
		current->tgid, FILE_FULL_EA_INFORMATION, SMB2_O_INFO_FILE,
		0, 1, (void **)&buf, &len);
}

int
SMB2_oplock_break(const unsigned int xid, struct cifs_tcon *tcon,
		  const u64 persistent_fid, const u64 volatile_fid,
		  __u8 oplock_level)
{
	int rc;
	struct smb2_oplock_break *req = NULL;
	int flags = CIFS_OBREAK_OP;

	cifs_dbg(FYI, "SMB2_oplock_break\n");
	rc = small_smb2_init(SMB2_OPLOCK_BREAK, tcon, (void **) &req);
	if (rc)
		return rc;

	if (encryption_required(tcon))
		flags |= CIFS_TRANSFORM_REQ;

	req->VolatileFid = volatile_fid;
	req->PersistentFid = persistent_fid;
	req->OplockLevel = oplock_level;
	req->hdr.sync_hdr.CreditRequest = cpu_to_le16(1);

	rc = SendReceiveNoRsp(xid, tcon->ses, (char *) req, flags);
	cifs_small_buf_release(req);

	if (rc) {
		cifs_stats_fail_inc(tcon, SMB2_OPLOCK_BREAK_HE);
		cifs_dbg(FYI, "Send error in Oplock Break = %d\n", rc);
	}

	return rc;
}

static void
copy_fs_info_to_kstatfs(struct smb2_fs_full_size_info *pfs_inf,
			struct kstatfs *kst)
{
	kst->f_bsize = le32_to_cpu(pfs_inf->BytesPerSector) *
			  le32_to_cpu(pfs_inf->SectorsPerAllocationUnit);
	kst->f_blocks = le64_to_cpu(pfs_inf->TotalAllocationUnits);
	kst->f_bfree  = kst->f_bavail =
			le64_to_cpu(pfs_inf->CallerAvailableAllocationUnits);
	return;
}

static int
build_qfs_info_req(struct kvec *iov, struct cifs_tcon *tcon, int level,
		   int outbuf_len, u64 persistent_fid, u64 volatile_fid)
{
	int rc;
	struct smb2_query_info_req *req;

	cifs_dbg(FYI, "Query FSInfo level %d\n", level);

	if ((tcon->ses == NULL) || (tcon->ses->server == NULL))
		return -EIO;

	rc = small_smb2_init(SMB2_QUERY_INFO, tcon, (void **) &req);
	if (rc)
		return rc;

	req->InfoType = SMB2_O_INFO_FILESYSTEM;
	req->FileInfoClass = level;
	req->PersistentFileId = persistent_fid;
	req->VolatileFileId = volatile_fid;
	/* 4 for rfc1002 length field and 1 for pad */
	req->InputBufferOffset =
			cpu_to_le16(sizeof(struct smb2_query_info_req) - 1 - 4);
	req->OutputBufferLength = cpu_to_le32(
		outbuf_len + sizeof(struct smb2_query_info_rsp) - 1 - 4);

	iov->iov_base = (char *)req;
	/* 4 for rfc1002 length field */
	iov->iov_len = get_rfc1002_length(req) + 4;
	return 0;
}

int
SMB2_QFS_info(const unsigned int xid, struct cifs_tcon *tcon,
	      u64 persistent_fid, u64 volatile_fid, struct kstatfs *fsdata)
{
	struct smb2_query_info_rsp *rsp = NULL;
	struct kvec iov;
	struct kvec rsp_iov;
	int rc = 0;
	int resp_buftype;
	struct cifs_ses *ses = tcon->ses;
	struct smb2_fs_full_size_info *info = NULL;
	int flags = 0;

	rc = build_qfs_info_req(&iov, tcon, FS_FULL_SIZE_INFORMATION,
				sizeof(struct smb2_fs_full_size_info),
				persistent_fid, volatile_fid);
	if (rc)
		return rc;

	if (encryption_required(tcon))
		flags |= CIFS_TRANSFORM_REQ;

	rc = SendReceive2(xid, ses, &iov, 1, &resp_buftype, flags, &rsp_iov);
	cifs_small_buf_release(iov.iov_base);
	if (rc) {
		cifs_stats_fail_inc(tcon, SMB2_QUERY_INFO_HE);
		goto qfsinf_exit;
	}
	rsp = (struct smb2_query_info_rsp *)rsp_iov.iov_base;

	info = (struct smb2_fs_full_size_info *)(4 /* RFC1001 len */ +
		le16_to_cpu(rsp->OutputBufferOffset) + (char *)&rsp->hdr);
	rc = validate_buf(le16_to_cpu(rsp->OutputBufferOffset),
			  le32_to_cpu(rsp->OutputBufferLength), &rsp->hdr,
			  sizeof(struct smb2_fs_full_size_info));
	if (!rc)
		copy_fs_info_to_kstatfs(info, fsdata);

qfsinf_exit:
	free_rsp_buf(resp_buftype, rsp_iov.iov_base);
	return rc;
}

int
SMB2_QFS_attr(const unsigned int xid, struct cifs_tcon *tcon,
	      u64 persistent_fid, u64 volatile_fid, int level)
{
	struct smb2_query_info_rsp *rsp = NULL;
	struct kvec iov;
	struct kvec rsp_iov;
	int rc = 0;
	int resp_buftype, max_len, min_len;
	struct cifs_ses *ses = tcon->ses;
	unsigned int rsp_len, offset;
	int flags = 0;

	if (level == FS_DEVICE_INFORMATION) {
		max_len = sizeof(FILE_SYSTEM_DEVICE_INFO);
		min_len = sizeof(FILE_SYSTEM_DEVICE_INFO);
	} else if (level == FS_ATTRIBUTE_INFORMATION) {
		max_len = sizeof(FILE_SYSTEM_ATTRIBUTE_INFO);
		min_len = MIN_FS_ATTR_INFO_SIZE;
	} else if (level == FS_SECTOR_SIZE_INFORMATION) {
		max_len = sizeof(struct smb3_fs_ss_info);
		min_len = sizeof(struct smb3_fs_ss_info);
	} else {
		cifs_dbg(FYI, "Invalid qfsinfo level %d\n", level);
		return -EINVAL;
	}

	rc = build_qfs_info_req(&iov, tcon, level, max_len,
				persistent_fid, volatile_fid);
	if (rc)
		return rc;

	if (encryption_required(tcon))
		flags |= CIFS_TRANSFORM_REQ;

	rc = SendReceive2(xid, ses, &iov, 1, &resp_buftype, flags, &rsp_iov);
	cifs_small_buf_release(iov.iov_base);
	if (rc) {
		cifs_stats_fail_inc(tcon, SMB2_QUERY_INFO_HE);
		goto qfsattr_exit;
	}
	rsp = (struct smb2_query_info_rsp *)rsp_iov.iov_base;

	rsp_len = le32_to_cpu(rsp->OutputBufferLength);
	offset = le16_to_cpu(rsp->OutputBufferOffset);
	rc = validate_buf(offset, rsp_len, &rsp->hdr, min_len);
	if (rc)
		goto qfsattr_exit;

	if (level == FS_ATTRIBUTE_INFORMATION)
		memcpy(&tcon->fsAttrInfo, 4 /* RFC1001 len */ + offset
			+ (char *)&rsp->hdr, min_t(unsigned int,
			rsp_len, max_len));
	else if (level == FS_DEVICE_INFORMATION)
		memcpy(&tcon->fsDevInfo, 4 /* RFC1001 len */ + offset
			+ (char *)&rsp->hdr, sizeof(FILE_SYSTEM_DEVICE_INFO));
	else if (level == FS_SECTOR_SIZE_INFORMATION) {
		struct smb3_fs_ss_info *ss_info = (struct smb3_fs_ss_info *)
			(4 /* RFC1001 len */ + offset + (char *)&rsp->hdr);
		tcon->ss_flags = le32_to_cpu(ss_info->Flags);
		tcon->perf_sector_size =
			le32_to_cpu(ss_info->PhysicalBytesPerSectorForPerf);
	}

qfsattr_exit:
	free_rsp_buf(resp_buftype, rsp_iov.iov_base);
	return rc;
}

int
smb2_lockv(const unsigned int xid, struct cifs_tcon *tcon,
	   const __u64 persist_fid, const __u64 volatile_fid, const __u32 pid,
	   const __u32 num_lock, struct smb2_lock_element *buf)
{
	int rc = 0;
	struct smb2_lock_req *req = NULL;
	struct kvec iov[2];
	struct kvec rsp_iov;
	int resp_buf_type;
	unsigned int count;
	int flags = CIFS_NO_RESP;

	cifs_dbg(FYI, "smb2_lockv num lock %d\n", num_lock);

	rc = small_smb2_init(SMB2_LOCK, tcon, (void **) &req);
	if (rc)
		return rc;

	if (encryption_required(tcon))
		flags |= CIFS_TRANSFORM_REQ;

	req->hdr.sync_hdr.ProcessId = cpu_to_le32(pid);
	req->LockCount = cpu_to_le16(num_lock);

	req->PersistentFileId = persist_fid;
	req->VolatileFileId = volatile_fid;

	count = num_lock * sizeof(struct smb2_lock_element);
	inc_rfc1001_len(req, count - sizeof(struct smb2_lock_element));

	iov[0].iov_base = (char *)req;
	/* 4 for rfc1002 length field and count for all locks */
	iov[0].iov_len = get_rfc1002_length(req) + 4 - count;
	iov[1].iov_base = (char *)buf;
	iov[1].iov_len = count;

	cifs_stats_inc(&tcon->stats.cifs_stats.num_locks);
	rc = SendReceive2(xid, tcon->ses, iov, 2, &resp_buf_type, flags,
			  &rsp_iov);
	cifs_small_buf_release(req);
	if (rc) {
		cifs_dbg(FYI, "Send error in smb2_lockv = %d\n", rc);
		cifs_stats_fail_inc(tcon, SMB2_LOCK_HE);
	}

	return rc;
}

int
SMB2_lock(const unsigned int xid, struct cifs_tcon *tcon,
	  const __u64 persist_fid, const __u64 volatile_fid, const __u32 pid,
	  const __u64 length, const __u64 offset, const __u32 lock_flags,
	  const bool wait)
{
	struct smb2_lock_element lock;

	lock.Offset = cpu_to_le64(offset);
	lock.Length = cpu_to_le64(length);
	lock.Flags = cpu_to_le32(lock_flags);
	if (!wait && lock_flags != SMB2_LOCKFLAG_UNLOCK)
		lock.Flags |= cpu_to_le32(SMB2_LOCKFLAG_FAIL_IMMEDIATELY);

	return smb2_lockv(xid, tcon, persist_fid, volatile_fid, pid, 1, &lock);
}

int
SMB2_lease_break(const unsigned int xid, struct cifs_tcon *tcon,
		 __u8 *lease_key, const __le32 lease_state)
{
	int rc;
	struct smb2_lease_ack *req = NULL;
	int flags = CIFS_OBREAK_OP;

	cifs_dbg(FYI, "SMB2_lease_break\n");
	rc = small_smb2_init(SMB2_OPLOCK_BREAK, tcon, (void **) &req);
	if (rc)
		return rc;

	if (encryption_required(tcon))
		flags |= CIFS_TRANSFORM_REQ;

	req->hdr.sync_hdr.CreditRequest = cpu_to_le16(1);
	req->StructureSize = cpu_to_le16(36);
	inc_rfc1001_len(req, 12);

	memcpy(req->LeaseKey, lease_key, 16);
	req->LeaseState = lease_state;

	rc = SendReceiveNoRsp(xid, tcon->ses, (char *) req, flags);
	cifs_small_buf_release(req);

	if (rc) {
		cifs_stats_fail_inc(tcon, SMB2_OPLOCK_BREAK_HE);
		cifs_dbg(FYI, "Send error in Lease Break = %d\n", rc);
	}

	return rc;
}<|MERGE_RESOLUTION|>--- conflicted
+++ resolved
@@ -662,18 +662,7 @@
 	 * Having validation of negotiate info  helps reduce attack vectors.
 	 */
 	if (tcon->ses->session_flags & SMB2_SESSION_FLAG_IS_GUEST)
-<<<<<<< HEAD
-=======
 		return 0; /* validation requires signing */
-
-	if (tcon->ses->user_name == NULL) {
-		cifs_dbg(FYI, "Can't validate negotiate: null user mount\n");
->>>>>>> 9abd04af
-		return 0; /* validation requires signing */
-	}
-
-	if (tcon->ses->session_flags & SMB2_SESSION_FLAG_IS_NULL)
-		cifs_dbg(VFS, "Unexpected null user (anonymous) auth flag sent by server\n");
 
 	if (tcon->ses->user_name == NULL) {
 		cifs_dbg(FYI, "Can't validate negotiate: null user mount\n");
@@ -2255,21 +2244,12 @@
 }
 
 int SMB2_query_eas(const unsigned int xid, struct cifs_tcon *tcon,
-<<<<<<< HEAD
-	u64 persistent_fid, u64 volatile_fid,
-	struct smb2_file_full_ea_info *data)
-{
-	return query_info(xid, tcon, persistent_fid, volatile_fid,
-			  FILE_FULL_EA_INFORMATION, SMB2_O_INFO_FILE, 0,
-			  SMB2_MAX_EA_BUF,
-=======
 		   u64 persistent_fid, u64 volatile_fid,
 		   int ea_buf_size, struct smb2_file_full_ea_info *data)
 {
 	return query_info(xid, tcon, persistent_fid, volatile_fid,
 			  FILE_FULL_EA_INFORMATION, SMB2_O_INFO_FILE, 0,
 			  ea_buf_size,
->>>>>>> 9abd04af
 			  sizeof(struct smb2_file_full_ea_info),
 			  (void **)&data,
 			  NULL);
